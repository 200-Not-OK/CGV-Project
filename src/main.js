--- conflicted
+++ resolved
@@ -81,12 +81,6 @@
     game.playVoiceover('vo-success', 6000);
   }
 
-<<<<<<< HEAD
-  // (c) Show victory overlay after 6 second delay
-  console.log('⏱️ Waiting 6 seconds before showing victory overlay...');
-  await new Promise(resolve => setTimeout(resolve, 6000));
-  console.log('🏆 Showing victory overlay');
-=======
   // (c) Show victory overlay after 8 second delay
   console.log('⏱️ Waiting 8 seconds before showing victory overlay...');
   await new Promise(resolve => setTimeout(resolve, 8000));
@@ -97,7 +91,6 @@
     try { document.exitPointerLock(); } catch (e) { /* ignore */ }
   }
   
->>>>>>> 8b959fc0
   game._showVictoryOverlay?.();
   game?.input?.setEnabled?.(true);
 });
