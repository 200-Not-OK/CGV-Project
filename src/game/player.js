--- conflicted
+++ resolved
@@ -723,8 +723,7 @@
       
       // Apply movement based on grounded state
       if (this.isGrounded) {
-<<<<<<< HEAD
-        // When grounded, apply wall sliding to movement input for smooth wall movement
+        // Apply wall sliding to movement input for smooth wall movement
         if (this.enableWallSliding && this.wallNormals.length > 0) {
           const slidingVelocity = this.calculateSlidingVelocity(
             new THREE.Vector3(targetVelX, 0, targetVelZ),
@@ -734,10 +733,6 @@
           targetVelZ = slidingVelocity.z;
         }
         
-        // Use direct velocity for stable movement
-        this.body.velocity.x = targetVelX;
-        this.body.velocity.z = targetVelZ;
-=======
         if (this.isOnSlope) {
           // On slopes, use force-based movement to work better with contact resolution
           const forceMultiplier = 75; // Increased force for better responsiveness
@@ -760,7 +755,6 @@
           this.body.velocity.x = targetVelX;
           this.body.velocity.z = targetVelZ;
         }
->>>>>>> 507923ae
       } else {
         // When airborne, DON'T apply wall sliding to input
         // Let the player gain velocity, then applyWallSlidingPhysics will handle collision
