// Data-driven level definitions with GLTF geometry loading
export const levels = [
  {
    "id": "intro",
    "name": "Intro Level",
    "gltfUrl": "src/assets/levels/introLevel.gltf",
    "startPosition": [
      0,
      15,
      8
    ],
    "ui": [
      "hud",
      "fps",
      {
        "type": "collectibles",
        "config": {
          "applesTotal": 12,
          "potionsStart": 2,
          "pointsPerApple": 150,
          "collectibleTypes": {
            "apples": {
              "icon": "🍎",
              "name": "Red Apples",
              "color": "#ff6b6b",
              "completeColor": "#51cf66",
              "completeIcon": "🏆"
            },
            "potions": {
              "icon": "🧪",
              "name": "Health Potions",
              "color": "#4dabf7",
              "lowColor": "#ffd43b",
              "emptyColor": "#ff6b6b",
              "emptyIcon": "💔"
            }
          }
        }
      }
    ],
    "lights": [
      "BasicLights"
    ],
    "enemies": [
      {
        "type": "snake",
        "position": [
          -5,
          0.5,
          5
        ],
        "modelUrl": "src/assets/enemies/snake/scene.gltf",
        "patrolPoints": [
          [
            -5,
            1,
            5,
            0.3
          ],
          [
            -8,
            1,
            8,
            0.3
          ],
          [
            -3,
            1,
            10,
            0.3
          ]
        ],
        "speed": 10,
        "chaseRange": 6,
        "health": 35
      }
    ],
    "colliders": [
      {
        "id": "collider_18",
        "type": "box",
        "position": [
          0,
          2,
          0
        ],
        "size": [
          11.6,
          0.1,
          6
        ],
        "rotation": [
          44,
          0,
          0
        ],
        "materialType": "ground",
        "meshName": null
      },
      {
        "id": "collider_10",
        "type": "box",
        "position": [
          0,
          0,
          0
        ],
        "size": [
          42.917484283447266,
          0.5594812631607056,
          38.855934143066406
        ],
        "materialType": "ground",
        "meshName": "collider_playground"
      },
      {
        "id": "collider_11",
        "type": "box",
        "position": [
          -21.06,
          3.44,
          0
        ],
        "size": [
          0.7933826446533203,
          6.32648104429245,
          38.855934143066406
        ],
        "materialType": "wall",
        "meshName": "collider_playground001"
      },
      {
        "id": "collider_12",
        "type": "box",
        "position": [
          0,
          3.44,
          -19.03
        ],
        "size": [
          42.917484283447266,
          6.32648104429245,
          0.7933826446533203
        ],
        "materialType": "wall",
        "meshName": "collider_playground002"
      },
      {
        "id": "collider_13",
        "type": "box",
        "position": [
          0,
          3.44,
          19.03
        ],
        "size": [
          42.917484283447266,
          6.32648104429245,
          0.7933826446533203
        ],
        "materialType": "wall",
        "meshName": "collider_playground004"
      },
      {
        "id": "collider_14",
        "type": "box",
        "position": [
          21.06,
          3.44,
          0
        ],
        "size": [
          0.7933826446533203,
          6.32648104429245,
          38.855934143066406
        ],
        "materialType": "wall",
        "meshName": "collider_playground003"
      }
    ],
    "cinematics": {
      "onLevelStart": {
        "type": "dialogue",
        "character": "narrator",
        "lines": [
          {
            "text": "Welcome to the training grounds!",
            "duration": 3000
          },
          {
            "text": "Use WASD to move and Space to jump.",
            "duration": 4000
          }
        ]
      },
      "onEnemyDefeat": {
        "type": "cutscene",
        "cameraPath": [
          {
            "position": [
              10,
              5,
              10
            ],
            "lookAt": [
              0,
              0,
              0
            ],
            "duration": 2000
          }
        ],
        "dialogue": [
          {
            "character": "player",
            "text": "One down, more to go!",
            "duration": 2000
          }
        ]
      }
    }
  },
  {
    "id": "level2",
    "name": "Level 2",
    "gltfUrl": "src/assets/levels/Level2/Level2.gltf",
    "startPosition": [
      195,
      6,
      -83
    ],
    "ui": [
      "hud",
      {
        "type": "minimap",
        "config": {
          "zoom": 1.6
        }
      },
      {
        "type": "collectibles",
        "config": {
          "applesTotal": 5,
          "potionsStart": 5,
          "pointsPerApple": 200,
          "collectibleTypes": {
            "apples": {
              "icon": "🍏",
              "name": "Green Apples",
              "color": "#51cf66",
              "completeColor": "#ffd43b",
              "completeIcon": "👑"
            },
            "potions": {
              "icon": "🧪",
              "name": "Health Potions",
              "color": "#9775fa",
              "lowColor": "#ffd43b",
              "emptyColor": "#ff6b6b",
              "emptyIcon": "💔"
            }
          }
        }
      }
    ],
    "lights": [
      "BasicLights"
    ],
    "enemies": [
      {
        "type": "snake",
        "position": [
          140,
          1.4,
          -30
        ],
        "patrolPoints": [
          [
            140,
            1.4,
            -30
          ],
          [
            130,
            1.4,
            -20
          ],
          [
            150,
            1.4,
            -20
          ],
          [
            145,
            1.4,
            -35
          ]
        ],
        "health": 35,
        "speed": 10,
        "chaseRange": 6,
        "modelUrl": "src/assets/enemies/snake/scene.gltf"
      },
      {
        "type": "snake_boss",
        "position": [
          30,
          2,
          -25
        ],
        "patrolPoints": [
          [
            30,
            2,
            -25
          ],
          [
            25,
            2,
            -20
          ],
          [
            35,
            2,
            -30
          ],
          [
            40,
            2,
            -20
          ],
          [
            25,
            2,
            -35
          ]
        ],
        "health": 300,
        "speed": 5,
        "chaseRange": 12
      }
    ],
    "collectibles": {
      "chests": [
        {
          "id": "chest_1",
          "position": [
            145,
            0.5,
            -46
          ],
          "contents": "apple"
        },
        {
          "id": "chest_2",
          "position": [
            146,
            0.5,
            49
          ],
          "contents": "apple"
        },
        {
          "id": "chest_3",
          "position": [
            108,
            0.5,
            86
          ],
          "contents": "potion"
        },
        {
          "id": "chest_4",
          "position": [
            103,
            0.5,
            125
          ],
          "contents": "apple"
        },
        {
          "id": "chest_5",
          "position": [
            135,
            0.5,
            116
          ],
          "contents": "potion"
        },
        {
          "id": "chest_6",
          "position": [
            18,
            0.5,
            179
          ],
          "contents": "apple"
        },
        {
          "id": "chest_7",
          "position": [
            110,
            0.5,
            163
          ],
          "contents": "apple"
        }
      ]
    },
    "colliders": [
      {
        "id": "collider_20",
        "type": "box",
        "position": [
          195.56,
          0.16,
          -81.19
        ],
        "size": [
          23.3,
          0.1,
          29.4
        ],
        "materialType": "ground",
        "meshName": null
      },
      {
        "id": "collider_21",
        "type": "box",
        "position": [
          195.28,
          0.16,
          -46.68
        ],
        "size": [
          8.7,
          0.1,
          39.6
        ],
        "materialType": "ground",
        "meshName": null
      },
      {
        "id": "collider_22",
        "type": "box",
        "position": [
          176.17,
          0.16,
          -30.92
        ],
        "size": [
          29.5,
          0.1,
          9.3
        ],
        "materialType": "ground",
        "meshName": null
      },
      {
        "id": "collider_23",
        "type": "box",
        "position": [
          141.24,
          0.16,
          -29.35
        ],
        "size": [
          40.3,
          0.1,
          41.4
        ],
        "materialType": "ground",
        "meshName": null
      },
      {
        "id": "collider_24",
        "type": "box",
        "position": [
          147.94,
          0.12,
          30.85
        ],
        "size": [
          40.3,
          0.1,
          41
        ],
        "materialType": "ground",
        "meshName": null
      },
      {
        "id": "collider_25",
        "type": "box",
        "position": [
          140.28,
          0.16,
          0.82
        ],
        "size": [
          10,
          0.1,
          19
        ],
        "materialType": "ground",
        "meshName": null
      },
      {
        "id": "collider_26",
        "type": "box",
        "position": [
          120.78,
          0.16,
          0.71
        ],
        "size": [
          29.1,
          0.1,
          8.2
        ],
        "materialType": "ground",
        "meshName": null
      },
      {
        "id": "collider_15",
        "type": "box",
        "position": [
          166.43,
          0.16,
          0.71
        ],
        "size": [
          42.3,
          0.1,
          8.2
        ],
        "materialType": "ground",
        "meshName": null
      },
      {
        "id": "collider_17",
        "type": "box",
        "position": [
          202.09,
          0.14,
          19.4
        ],
        "size": [
          45.5,
          0.1,
          8.6
        ],
        "materialType": "ground",
        "meshName": null
      },
      {
        "id": "collider_18",
        "type": "box",
        "position": [
          183.58,
          0.16,
          10.01
        ],
        "size": [
          9.4,
          0.1,
          10.3
        ],
        "materialType": "ground",
        "meshName": null
      },
      {
        "id": "collider_19",
        "type": "box",
        "position": [
          220.77,
          0.16,
          5.92
        ],
        "size": [
          9,
          0.1,
          18.4
        ],
        "materialType": "ground",
        "meshName": null
      },
      {
        "id": "collider_65",
        "type": "box",
        "position": [
          234.22,
          0.16,
          1.01
        ],
        "size": [
          17.9,
          0.1,
          8.6
        ],
        "materialType": "ground",
        "meshName": null
      },
      {
        "id": "collider_66",
        "type": "box",
        "position": [
          182.49,
          0.16,
          37.8
        ],
        "size": [
          28.8,
          0.1,
          8.6
        ],
        "materialType": "ground",
        "meshName": null
      },
      {
        "id": "collider_67",
        "type": "box",
        "position": [
          201.56,
          0.16,
          37.83
        ],
        "size": [
          9.3,
          0.1,
          28.3
        ],
        "materialType": "ground",
        "meshName": null
      },
      {
        "id": "collider_68",
        "type": "box",
        "position": [
          197.8,
          0.16,
          56.49
        ],
        "size": [
          53.6,
          0.1,
          9
        ],
        "materialType": "ground",
        "meshName": null
      },
      {
        "id": "collider_69",
        "type": "box",
        "position": [
          239.05,
          0.16,
          42.11
        ],
        "size": [
          9,
          0.1,
          73.6
        ],
        "materialType": "ground",
        "meshName": null
      },
      {
        "id": "collider_70",
        "type": "box",
        "position": [
          216.35,
          0.16,
          75.37
        ],
        "size": [
          36.5,
          0.1,
          9
        ],
        "materialType": "ground",
        "meshName": null
      },
      {
        "id": "collider_71",
        "type": "box",
        "position": [
          220.63,
          0.14,
          65.92
        ],
        "size": [
          9.5,
          0.1,
          9.9
        ],
        "materialType": "ground",
        "meshName": null
      },
      {
        "id": "collider_27",
        "type": "box",
        "position": [
          201.88,
          0.22,
          84.35
        ],
        "size": [
          9,
          0.1,
          9.2
        ],
        "materialType": "ground",
        "meshName": null
      },
      {
        "id": "collider_28",
        "type": "box",
        "position": [
          179.48,
          0.23,
          93.31
        ],
        "size": [
          53.3,
          0.1,
          8.7
        ],
        "materialType": "ground",
        "meshName": null
      },
      {
        "id": "collider_29",
        "type": "box",
        "position": [
          156.61,
          0.23,
          80.1
        ],
        "size": [
          9,
          0.1,
          17.7
        ],
        "materialType": "ground",
        "meshName": null
      },
      {
        "id": "collider_30",
        "type": "box",
        "position": [
          170.2,
          0.21,
          75
        ],
        "size": [
          18.2,
          0.1,
          9
        ],
        "materialType": "ground",
        "meshName": null
      },
      {
        "id": "collider_31",
        "type": "box",
        "position": [
          174.8,
          0.23,
          66.01
        ],
        "size": [
          9,
          0.1,
          9
        ],
        "materialType": "ground",
        "meshName": null
      },
      {
        "id": "collider_32",
        "type": "box",
        "position": [
          85.56,
          0.16,
          -1.19
        ],
        "size": [
          41.4,
          0.1,
          24.7
        ],
        "materialType": "ground",
        "meshName": null
      },
      {
        "id": "collider_33",
        "type": "box",
        "position": [
          101.97,
          0.16,
          -30.91
        ],
        "size": [
          38.2,
          0.1,
          8.1
        ],
        "materialType": "ground",
        "meshName": null
      },
      {
        "id": "collider_34",
        "type": "box",
        "position": [
          87.18,
          0.13,
          -20.24
        ],
        "size": [
          8.5,
          0.1,
          13.4
        ],
        "materialType": "ground",
        "meshName": null
      },
      {
        "id": "collider_35",
        "type": "box",
        "position": [
          60.73,
          0.16,
          -9.4
        ],
        "size": [
          8.4,
          0.1,
          8.2
        ],
        "materialType": "ground",
        "meshName": null
      },
      {
        "id": "collider_41",
        "type": "box",
        "position": [
          27.53,
          0.16,
          -30.07
        ],
        "size": [
          58,
          0.1,
          49.7
        ],
        "materialType": "ground",
        "meshName": null
      },
      {
        "id": "collider_42",
        "type": "box",
        "position": [
          108.84,
          0.12,
          75.95
        ],
        "size": [
          23.9,
          0.1,
          24.8
        ],
        "materialType": "ground",
        "meshName": null
      },
      {
        "id": "collider_43",
        "type": "box",
        "position": [
          45.12,
          0.12,
          123.13
        ],
        "size": [
          23.9,
          0.1,
          24.8
        ],
        "materialType": "ground",
        "meshName": null
      },
      {
        "id": "collider_44",
        "type": "box",
        "position": [
          125.69,
          0.12,
          125.06
        ],
        "size": [
          23.9,
          0.1,
          24.8
        ],
        "materialType": "ground",
        "meshName": null
      },
      {
        "id": "collider_45",
        "type": "box",
        "position": [
          85.39,
          0.12,
          125
        ],
        "size": [
          40.5,
          0.1,
          24.8
        ],
        "materialType": "ground",
        "meshName": null
      },
      {
        "id": "collider_46",
        "type": "box",
        "position": [
          109.64,
          0.12,
          116.75
        ],
        "size": [
          8.1,
          0.1,
          8.3
        ],
        "materialType": "ground",
        "meshName": null
      },
      {
        "id": "collider_47",
        "type": "box",
        "position": [
          61.1,
          0.12,
          116.8
        ],
        "size": [
          8.1,
          0.1,
          8.3
        ],
        "materialType": "ground",
        "meshName": null
      },
      {
        "id": "collider_48",
        "type": "box",
        "position": [
          92.8,
          0.12,
          162.33
        ],
        "size": [
          40.4,
          0.1,
          24.9
        ],
        "materialType": "ground",
        "meshName": null
      },
      {
        "id": "collider_49",
        "type": "box",
        "position": [
          0.51,
          0.12,
          176.77
        ],
        "size": [
          40.4,
          0.1,
          22.9
        ],
        "materialType": "ground",
        "meshName": null
      },
      {
        "id": "collider_50",
        "type": "box",
        "position": [
          46.63,
          0.16,
          169.52
        ],
        "size": [
          51.9,
          0.2,
          8.2
        ],
        "materialType": "ground",
        "meshName": null
      },
      {
        "id": "collider_51",
        "type": "box",
        "position": [
          38.39,
          0.16,
          150.49
        ],
        "size": [
          8.2,
          0.1,
          29.8
        ],
        "materialType": "ground",
        "meshName": null
      },
      {
        "id": "collider_52",
        "type": "box",
        "position": [
          26,
          0.16,
          33.28
        ],
        "size": [
          8.4,
          0.2,
          77.7
        ],
        "materialType": "ground",
        "meshName": null
      },
      {
        "id": "collider_53",
        "type": "box",
        "position": [
          44.49,
          0.16,
          39.18
        ],
        "size": [
          8.3,
          0.1,
          45.4
        ],
        "materialType": "ground",
        "meshName": null
      },
      {
        "id": "collider_54",
        "type": "box",
        "position": [
          35.24,
          0.16,
          39.14
        ],
        "size": [
          10.2,
          0.1,
          8.9
        ],
        "materialType": "ground",
        "meshName": null
      },
      {
        "id": "collider_55",
        "type": "box",
        "position": [
          87.27,
          0.16,
          17.86
        ],
        "size": [
          9,
          0.1,
          13.5
        ],
        "materialType": "ground",
        "meshName": null
      },
      {
        "id": "collider_56",
        "type": "box",
        "position": [
          65.73,
          0.16,
          20.5
        ],
        "size": [
          34.1,
          0.1,
          8
        ],
        "materialType": "ground",
        "meshName": null
      },
      {
        "id": "collider_57",
        "type": "box",
        "position": [
          90.22,
          0.16,
          76.49
        ],
        "size": [
          13.5,
          0.1,
          8
        ],
        "materialType": "ground",
        "meshName": null
      },
      {
        "id": "collider_58",
        "type": "box",
        "position": [
          70.12,
          0.16,
          57.64
        ],
        "size": [
          43.1,
          0.1,
          8
        ],
        "materialType": "ground",
        "meshName": null
      },
      {
        "id": "collider_59",
        "type": "box",
        "position": [
          87.45,
          0.16,
          67.04
        ],
        "size": [
          8.6,
          0.1,
          10.9
        ],
        "materialType": "ground",
        "meshName": null
      },
      {
        "id": "collider_60",
        "type": "box",
        "position": [
          87.98,
          0.16,
          96.59
        ],
        "size": [
          9,
          0.1,
          32.2
        ],
        "materialType": "ground",
        "meshName": null
      },
      {
        "id": "collider_61",
        "type": "box",
        "position": [
          50.84,
          0.16,
          91.8
        ],
        "size": [
          8.6,
          0.1,
          37.8
        ],
        "materialType": "ground",
        "meshName": null
      },
      {
        "id": "collider_62",
        "type": "box",
        "position": [
          64.14,
          0.16,
          76.81
        ],
        "size": [
          17.9,
          0.1,
          8.4
        ],
        "materialType": "ground",
        "meshName": null
      },
      {
        "id": "collider_63",
        "type": "box",
        "position": [
          69.07,
          0.16,
          90.1
        ],
        "size": [
          8.3,
          0.1,
          18.2
        ],
        "materialType": "ground",
        "meshName": null
      },
      {
        "id": "collider_64",
        "type": "box",
        "position": [
          78.41,
          0.15,
          95.02
        ],
        "size": [
          10.3,
          0.1,
          8.8
        ],
        "materialType": "ground",
        "meshName": null
      },
      {
        "id": "wall_7000",
        "type": "box",
        "position": [
          188.52,
          3,
          -66.49
        ],
        "size": [
          9.7,
          6,
          0.5
        ],
        "materialType": "wall",
        "meshName": null
      },
      {
        "id": "wall_7001",
        "type": "box",
        "position": [
          202.62,
          3.1,
          -66.49
        ],
        "size": [
          9.7,
          6,
          0.5
        ],
        "materialType": "wall",
        "meshName": null
      },
      {
        "id": "wall_7002",
        "type": "box",
        "position": [
          195.56,
          3,
          -95.89
        ],
        "size": [
          23.3,
          6,
          0.5
        ],
        "materialType": "wall",
        "meshName": null
      },
      {
        "id": "wall_7003",
        "type": "box",
        "position": [
          207.21,
          3,
          -81.19
        ],
        "size": [
          0.5,
          6,
          29.4
        ],
        "materialType": "wall",
        "meshName": null
      },
      {
        "id": "wall_7004",
        "type": "box",
        "position": [
          183.91,
          3,
          -81.19
        ],
        "size": [
          0.5,
          6,
          29.4
        ],
        "materialType": "wall",
        "meshName": null
      },
      {
        "id": "wall_7005",
        "type": "box",
        "position": [
          195.28,
          3,
          -26.88
        ],
        "size": [
          8.7,
          6,
          0.5
        ],
        "materialType": "wall",
        "meshName": null
      },
      {
        "id": "wall_7006",
        "type": "box",
        "position": [
          199.63,
          3,
          -46.68
        ],
        "size": [
          0.5,
          6,
          39.6
        ],
        "materialType": "wall",
        "meshName": null
      },
      {
        "id": "wall_7007",
        "type": "box",
        "position": [
          190.93,
          3,
          -51.025000000000006
        ],
        "size": [
          0.5,
          6,
          30.910000000000004
        ],
        "materialType": "wall",
        "meshName": null
      },
      {
        "id": "wall_7008",
        "type": "box",
        "position": [
          176.17,
          3,
          -26.270000000000003
        ],
        "size": [
          29.5,
          6,
          0.5
        ],
        "materialType": "wall",
        "meshName": null
      },
      {
        "id": "wall_7009",
        "type": "box",
        "position": [
          176.17,
          3,
          -35.57
        ],
        "size": [
          29.5,
          6,
          0.5
        ],
        "materialType": "wall",
        "meshName": null
      },
      {
        "id": "wall_7010",
        "type": "box",
        "position": [
          129.89,
          3,
          -8.65
        ],
        "size": [
          15.8,
          6,
          0.8
        ],
        "materialType": "wall",
        "meshName": null
      },
      {
        "id": "wall_7011",
        "type": "box",
        "position": [
          151.54,
          3,
          -8.65
        ],
        "size": [
          18.4,
          6,
          1.1
        ],
        "materialType": "wall",
        "meshName": null
      },
      {
        "id": "wall_7012",
        "type": "box",
        "position": [
          141.24,
          3,
          -50.05
        ],
        "size": [
          40.3,
          6,
          0.5
        ],
        "materialType": "wall",
        "meshName": null
      },
      {
        "id": "wall_7013",
        "type": "box",
        "position": [
          161.39000000000001,
          3,
          -42.81
        ],
        "size": [
          0.5,
          6,
          14.479999999999997
        ],
        "materialType": "wall",
        "meshName": null
      },
      {
        "id": "wall_7014",
        "type": "box",
        "position": [
          161.39000000000001,
          3,
          -17.46
        ],
        "size": [
          0.5,
          6,
          17.62
        ],
        "materialType": "wall",
        "meshName": null
      },
      {
        "id": "wall_7015",
        "type": "box",
        "position": [
          121.09,
          3,
          -41
        ],
        "size": [
          1,
          6,
          16
        ],
        "materialType": "wall",
        "meshName": null
      },
      {
        "id": "wall_7016",
        "type": "box",
        "position": [
          121.09,
          3,
          -19.06
        ],
        "size": [
          1,
          6,
          19
        ],
        "materialType": "wall",
        "meshName": null
      },
      {
        "id": "wall_7017",
        "type": "box",
        "position": [
          147.94,
          3,
          51.35
        ],
        "size": [
          40.3,
          6,
          0.5
        ],
        "materialType": "wall",
        "meshName": null
      },
      {
        "id": "wall_7018",
        "type": "box",
        "position": [
          133.33,
          3,
          10.35
        ],
        "size": [
          9,
          6,
          2.1
        ],
        "materialType": "wall",
        "meshName": null
      },
      {
        "id": "wall_7019",
        "type": "box",
        "position": [
          154.69,
          3,
          10.35
        ],
        "size": [
          24.810000000000002,
          6,
          1.6
        ],
        "materialType": "wall",
        "meshName": null
      },
      {
        "id": "wall_7020",
        "type": "box",
        "position": [
          168.09,
          3,
          23.13
        ],
        "size": [
          1.6,
          6,
          24.6
        ],
        "materialType": "wall",
        "meshName": null
      },
      {
        "id": "wall_7021",
        "type": "box",
        "position": [
          168.09,
          3,
          45.22
        ],
        "size": [
          1.6,
          6,
          10.7
        ],
        "materialType": "wall",
        "meshName": null
      },
      {
        "id": "wall_7022",
        "type": "box",
        "position": [
          127.78999999999999,
          3,
          30.85
        ],
        "size": [
          0.5,
          6,
          41
        ],
        "materialType": "wall",
        "meshName": null
      },
      {
        "id": "wall_7023",
        "type": "box",
        "position": [
          145.28,
          3,
          -6.035
        ],
        "size": [
          0.5,
          6,
          5.29
        ],
        "materialType": "wall",
        "meshName": null
      },
      {
        "id": "wall_7024",
        "type": "box",
        "position": [
          145.28,
          3,
          7.5649999999999995
        ],
        "size": [
          0.5,
          6,
          5.510000000000001
        ],
        "materialType": "wall",
        "meshName": null
      },
      {
        "id": "wall_7025",
        "type": "box",
        "position": [
          135.28,
          3,
          -6.035
        ],
        "size": [
          0.5,
          6,
          5.29
        ],
        "materialType": "wall",
        "meshName": null
      },
      {
        "id": "wall_7026",
        "type": "box",
        "position": [
          135.28,
          3,
          7.5649999999999995
        ],
        "size": [
          0.5,
          6,
          5.510000000000001
        ],
        "materialType": "wall",
        "meshName": null
      },
      {
        "id": "wall_7027",
        "type": "box",
        "position": [
          120.78,
          3,
          4.81
        ],
        "size": [
          29.1,
          6,
          0.5
        ],
        "materialType": "wall",
        "meshName": null
      },
      {
        "id": "wall_7028",
        "type": "box",
        "position": [
          120.78,
          3,
          -3.3899999999999997
        ],
        "size": [
          29.1,
          6,
          0.5
        ],
        "materialType": "wall",
        "meshName": null
      },
      {
        "id": "wall_7029",
        "type": "box",
        "position": [
          162.08,
          3,
          4.81
        ],
        "size": [
          33.60000000000002,
          6,
          0.5
        ],
        "materialType": "wall",
        "meshName": null
      },
      {
        "id": "wall_7030",
        "type": "box",
        "position": [
          166.43,
          3,
          -3.3899999999999997
        ],
        "size": [
          42.3,
          6,
          0.5
        ],
        "materialType": "wall",
        "meshName": null
      },
      {
        "id": "wall_7031",
        "type": "box",
        "position": [
          187.58,
          3,
          0.71
        ],
        "size": [
          0.5,
          6,
          8.2
        ],
        "materialType": "wall",
        "meshName": null
      },
      {
        "id": "wall_7032",
        "type": "box",
        "position": [
          188.125,
          3,
          23.7
        ],
        "size": [
          17.569999999999993,
          6,
          0.5
        ],
        "materialType": "wall",
        "meshName": null
      },
      {
        "id": "wall_7033",
        "type": "box",
        "position": [
          215.525,
          3,
          23.7
        ],
        "size": [
          18.629999999999995,
          6,
          0.5
        ],
        "materialType": "wall",
        "meshName": null
      },
      {
        "id": "wall_7034",
        "type": "box",
        "position": [
          202.275,
          3,
          15.099999999999998
        ],
        "size": [
          27.99000000000001,
          6,
          0.5
        ],
        "materialType": "wall",
        "meshName": null
      },
      {
        "id": "wall_7035",
        "type": "box",
        "position": [
          224.84,
          3,
          19.4
        ],
        "size": [
          0.5,
          6,
          8.6
        ],
        "materialType": "wall",
        "meshName": null
      },
      {
        "id": "wall_7036",
        "type": "box",
        "position": [
          179.34,
          3,
          19.4
        ],
        "size": [
          0.5,
          6,
          8.6
        ],
        "materialType": "wall",
        "meshName": null
      },
      {
        "id": "wall_7037",
        "type": "box",
        "position": [
          188.28,
          3,
          10.01
        ],
        "size": [
          0.5,
          6,
          10.3
        ],
        "materialType": "wall",
        "meshName": null
      },
      {
        "id": "wall_7038",
        "type": "box",
        "position": [
          178.88000000000002,
          3,
          10.01
        ],
        "size": [
          0.5,
          6,
          10.3
        ],
        "materialType": "wall",
        "meshName": null
      },
      {
        "id": "wall_7039",
        "type": "box",
        "position": [
          220.77,
          3,
          -3.2799999999999994
        ],
        "size": [
          9,
          6,
          0.5
        ],
        "materialType": "wall",
        "meshName": null
      },
      {
        "id": "wall_7040",
        "type": "box",
        "position": [
          225.27,
          3,
          10.215
        ],
        "size": [
          0.5,
          6,
          9.809999999999999
        ],
        "materialType": "wall",
        "meshName": null
      },
      {
        "id": "wall_7041",
        "type": "box",
        "position": [
          216.27,
          3,
          5.92
        ],
        "size": [
          0.5,
          6,
          18.4
        ],
        "materialType": "wall",
        "meshName": null
      },
      {
        "id": "wall_7042",
        "type": "box",
        "position": [
          229.91000000000003,
          3,
          5.31
        ],
        "size": [
          9.280000000000001,
          6,
          0.5
        ],
        "materialType": "wall",
        "meshName": null
      },
      {
        "id": "wall_7043",
        "type": "box",
        "position": [
          234.22,
          3,
          -3.29
        ],
        "size": [
          17.9,
          6,
          0.5
        ],
        "materialType": "wall",
        "meshName": null
      },
      {
        "id": "wall_7044",
        "type": "box",
        "position": [
          243.17,
          3,
          1.01
        ],
        "size": [
          0.5,
          6,
          8.6
        ],
        "materialType": "wall",
        "meshName": null
      },
      {
        "id": "wall_7045",
        "type": "box",
        "position": [
          182.49,
          3,
          42.099999999999994
        ],
        "size": [
          28.8,
          6,
          0.5
        ],
        "materialType": "wall",
        "meshName": null
      },
      {
        "id": "wall_7046",
        "type": "box",
        "position": [
          182.49,
          3,
          33.5
        ],
        "size": [
          28.8,
          6,
          0.5
        ],
        "materialType": "wall",
        "meshName": null
      },
      {
        "id": "wall_7047",
        "type": "box",
        "position": [
          206.21,
          3,
          37.83
        ],
        "size": [
          0.5,
          6,
          28.3
        ],
        "materialType": "wall",
        "meshName": null
      },
      {
        "id": "wall_7048",
        "type": "box",
        "position": [
          196.91,
          3,
          28.59
        ],
        "size": [
          0.5,
          6,
          9.82
        ],
        "materialType": "wall",
        "meshName": null
      },
      {
        "id": "wall_7049",
        "type": "box",
        "position": [
          196.91,
          3,
          47.03999999999999
        ],
        "size": [
          0.5,
          6,
          9.880000000000003
        ],
        "materialType": "wall",
        "meshName": null
      },
      {
        "id": "wall_7050",
        "type": "box",
        "position": [
          197.59,
          3,
          60.99
        ],
        "size": [
          36.579999999999984,
          6,
          0.5
        ],
        "materialType": "wall",
        "meshName": null
      },
      {
        "id": "wall_7051",
        "type": "box",
        "position": [
          183.95499999999998,
          3,
          51.99
        ],
        "size": [
          25.909999999999997,
          6,
          0.5
        ],
        "materialType": "wall",
        "meshName": null
      },
      {
        "id": "wall_7052",
        "type": "box",
        "position": [
          215.40500000000003,
          3,
          51.99
        ],
        "size": [
          18.390000000000015,
          6,
          0.5
        ],
        "materialType": "wall",
        "meshName": null
      },
      {
        "id": "wall_7053",
        "type": "box",
        "position": [
          224.60000000000002,
          3,
          56.49
        ],
        "size": [
          0.5,
          6,
          9
        ],
        "materialType": "wall",
        "meshName": null
      },
      {
        "id": "wall_7054",
        "type": "box",
        "position": [
          171,
          3,
          56.49
        ],
        "size": [
          0.5,
          6,
          9
        ],
        "materialType": "wall",
        "meshName": null
      },
      {
        "id": "wall_7055",
        "type": "box",
        "position": [
          239.05,
          3,
          78.91
        ],
        "size": [
          9,
          6,
          0.5
        ],
        "materialType": "wall",
        "meshName": null
      },
      {
        "id": "wall_7056",
        "type": "box",
        "position": [
          243.55,
          3,
          42.11
        ],
        "size": [
          0.5,
          6,
          73.6
        ],
        "materialType": "wall",
        "meshName": null
      },
      {
        "id": "wall_7057",
        "type": "box",
        "position": [
          234.55,
          3,
          38.09
        ],
        "size": [
          0.5,
          6,
          65.56
        ],
        "materialType": "wall",
        "meshName": null
      },
      {
        "id": "wall_7058",
        "type": "box",
        "position": [
          220.49,
          3,
          79.87
        ],
        "size": [
          28.22,
          6,
          0.5
        ],
        "materialType": "wall",
        "meshName": null
      },
      {
        "id": "wall_7059",
        "type": "box",
        "position": [
          206.99,
          3,
          70.87
        ],
        "size": [
          17.78,
          6,
          0.5
        ],
        "materialType": "wall",
        "meshName": null
      },
      {
        "id": "wall_7060",
        "type": "box",
        "position": [
          229.99,
          3,
          70.87
        ],
        "size": [
          9.219999999999999,
          6,
          0.5
        ],
        "materialType": "wall",
        "meshName": null
      },
      {
        "id": "wall_7061",
        "type": "box",
        "position": [
          198.1,
          3,
          75.37
        ],
        "size": [
          0.5,
          6,
          9
        ],
        "materialType": "wall",
        "meshName": null
      },
      {
        "id": "wall_7062",
        "type": "box",
        "position": [
          225.38,
          3,
          65.92
        ],
        "size": [
          0.5,
          6,
          9.9
        ],
        "materialType": "wall",
        "meshName": null
      },
      {
        "id": "wall_7063",
        "type": "box",
        "position": [
          215.88,
          3,
          65.92
        ],
        "size": [
          0.5,
          6,
          9.9
        ],
        "materialType": "wall",
        "meshName": null
      },
      {
        "id": "wall_7064",
        "type": "box",
        "position": [
          206.38,
          3,
          84.35
        ],
        "size": [
          0.5,
          6,
          9.2
        ],
        "materialType": "wall",
        "meshName": null
      },
      {
        "id": "wall_7065",
        "type": "box",
        "position": [
          197.38,
          3,
          84.35
        ],
        "size": [
          0.5,
          6,
          9.2
        ],
        "materialType": "wall",
        "meshName": null
      },
      {
        "id": "wall_7066",
        "type": "box",
        "position": [
          179.48,
          3,
          97.66
        ],
        "size": [
          53.3,
          6,
          0.5
        ],
        "materialType": "wall",
        "meshName": null
      },
      {
        "id": "wall_7067",
        "type": "box",
        "position": [
          179.245,
          3,
          88.96000000000001
        ],
        "size": [
          36.26999999999998,
          6,
          0.5
        ],
        "materialType": "wall",
        "meshName": null
      },
      {
        "id": "wall_7068",
        "type": "box",
        "position": [
          206.13,
          3,
          93.31
        ],
        "size": [
          0.5,
          6,
          8.7
        ],
        "materialType": "wall",
        "meshName": null
      },
      {
        "id": "wall_7069",
        "type": "box",
        "position": [
          152.82999999999998,
          3,
          93.31
        ],
        "size": [
          0.5,
          6,
          8.7
        ],
        "materialType": "wall",
        "meshName": null
      },
      {
        "id": "wall_7070",
        "type": "box",
        "position": [
          156.61,
          3,
          71.25
        ],
        "size": [
          9,
          6,
          0.5
        ],
        "materialType": "wall",
        "meshName": null
      },
      {
        "id": "wall_7071",
        "type": "box",
        "position": [
          161.11,
          3,
          84.225
        ],
        "size": [
          0.5,
          6,
          9.449999999999989
        ],
        "materialType": "wall",
        "meshName": null
      },
      {
        "id": "wall_7072",
        "type": "box",
        "position": [
          152.11,
          3,
          80.1
        ],
        "size": [
          0.5,
          6,
          17.7
        ],
        "materialType": "wall",
        "meshName": null
      },
      {
        "id": "wall_7073",
        "type": "box",
        "position": [
          170.2,
          3,
          79.5
        ],
        "size": [
          18.2,
          6,
          0.5
        ],
        "materialType": "wall",
        "meshName": null
      },
      {
        "id": "wall_7074",
        "type": "box",
        "position": [
          165.7,
          3,
          70.5
        ],
        "size": [
          9.200000000000017,
          6,
          0.5
        ],
        "materialType": "wall",
        "meshName": null
      },
      {
        "id": "wall_7075",
        "type": "box",
        "position": [
          179.29999999999998,
          3,
          75
        ],
        "size": [
          0.5,
          6,
          9
        ],
        "materialType": "wall",
        "meshName": null
      },
      {
        "id": "wall_7076",
        "type": "box",
        "position": [
          179.3,
          3,
          66.01
        ],
        "size": [
          0.5,
          6,
          9
        ],
        "materialType": "wall",
        "meshName": null
      },
      {
        "id": "wall_7077",
        "type": "box",
        "position": [
          170.3,
          3,
          66.01
        ],
        "size": [
          0.5,
          6,
          9
        ],
        "materialType": "wall",
        "meshName": null
      },
      {
        "id": "wall_7078",
        "type": "box",
        "position": [
          75.41,
          3,
          10.66
        ],
        "size": [
          20,
          6,
          1.6
        ],
        "materialType": "wall",
        "meshName": null
      },
      {
        "id": "wall_7079",
        "type": "box",
        "position": [
          97.72,
          3,
          10.86
        ],
        "size": [
          16,
          6,
          1.5
        ],
        "materialType": "wall",
        "meshName": null
      },
      {
        "id": "wall_7080",
        "type": "box",
        "position": [
          71.3,
          3,
          -13.54
        ],
        "size": [
          27,
          6,
          1.5
        ],
        "materialType": "wall",
        "meshName": null
      },
      {
        "id": "wall_7081",
        "type": "box",
        "position": [
          97.04,
          3,
          -13.24
        ],
        "size": [
          15.3,
          6,
          1.3
        ],
        "materialType": "wall",
        "meshName": null
      },
      {
        "id": "wall_7082",
        "type": "box",
        "position": [
          106.26,
          3,
          -7.66
        ],
        "size": [
          1.4,
          6,
          12.4
        ],
        "materialType": "wall",
        "meshName": null
      },
      {
        "id": "wall_7083",
        "type": "box",
        "position": [
          106.26,
          3,
          6.78
        ],
        "size": [
          1.5,
          6,
          7.6
        ],
        "materialType": "wall",
        "meshName": null
      },
      {
        "id": "wall_7084",
        "type": "box",
        "position": [
          64.86,
          3,
          2.9299999999999997
        ],
        "size": [
          0.5,
          6,
          16.46
        ],
        "materialType": "wall",
        "meshName": null
      },
      {
        "id": "wall_7085",
        "type": "box",
        "position": [
          106.25,
          3,
          -26.86
        ],
        "size": [
          29.639999999999986,
          6,
          0.5
        ],
        "materialType": "wall",
        "meshName": null
      },
      {
        "id": "wall_7086",
        "type": "box",
        "position": [
          101.97,
          3,
          -34.96
        ],
        "size": [
          38.2,
          6,
          0.5
        ],
        "materialType": "wall",
        "meshName": null
      },
      {
        "id": "wall_7087",
        "type": "box",
        "position": [
          82.87,
          3,
          -30.91
        ],
        "size": [
          0.5,
          6,
          8.1
        ],
        "materialType": "wall",
        "meshName": null
      },
      {
        "id": "wall_7088",
        "type": "box",
        "position": [
          91.43,
          3,
          -20.24
        ],
        "size": [
          0.5,
          6,
          13.4
        ],
        "materialType": "wall",
        "meshName": null
      },
      {
        "id": "wall_7089",
        "type": "box",
        "position": [
          82.93,
          3,
          -20.24
        ],
        "size": [
          0.5,
          6,
          13.4
        ],
        "materialType": "wall",
        "meshName": null
      },
      {
        "id": "wall_7090",
        "type": "box",
        "position": [
          60.73,
          3,
          -5.300000000000001
        ],
        "size": [
          8.4,
          6,
          0.5
        ],
        "materialType": "wall",
        "meshName": null
      },
      {
        "id": "wall_7091",
        "type": "box",
        "position": [
          60.73,
          3,
          -13.5
        ],
        "size": [
          8.4,
          6,
          0.5
        ],
        "materialType": "wall",
        "meshName": null
      },
      {
        "id": "wall_7092",
        "type": "box",
        "position": [
          10.17,
          7.7,
          -5.22
        ],
        "size": [
          23.27,
          15.2,
          0.5
        ],
        "materialType": "wall",
        "meshName": null
      },
      {
        "id": "wall_7093",
        "type": "box",
        "position": [
          43.37,
          7.7,
          -5.22
        ],
        "size": [
          26.330000000000002,
          15.2,
          0.5
        ],
        "materialType": "wall",
        "meshName": null
      },
      {
        "id": "wall_7094",
        "type": "box",
        "position": [
          27.53,
          7.7,
          -54.92
        ],
        "size": [
          58,
          15.2,
          0.5
        ],
        "materialType": "wall",
        "meshName": null
      },
      {
        "id": "wall_7095",
        "type": "box",
        "position": [
          56.53,
          7.7,
          -34.21
        ],
        "size": [
          0.5,
          15.2,
          41.42
        ],
        "materialType": "wall",
        "meshName": null
      },
      {
        "id": "wall_7096",
        "type": "box",
        "position": [
          -1.47,
          7.7,
          -30.07
        ],
        "size": [
          0.5,
          15.2,
          49.7
        ],
        "materialType": "wall",
        "meshName": null
      },
      {
        "id": "wall_7097",
        "type": "box",
        "position": [
          108.84,
          3,
          88.35000000000001
        ],
        "size": [
          23.9,
          6,
          0.5
        ],
        "materialType": "wall",
        "meshName": null
      },
      {
        "id": "wall_7098",
        "type": "box",
        "position": [
          108.84,
          3,
          63.550000000000004
        ],
        "size": [
          23.9,
          6,
          0.5
        ],
        "materialType": "wall",
        "meshName": null
      },
      {
        "id": "wall_7099",
        "type": "box",
        "position": [
          120.79,
          3,
          75.95
        ],
        "size": [
          0.5,
          6,
          24.8
        ],
        "materialType": "wall",
        "meshName": null
      },
      {
        "id": "wall_7100",
        "type": "box",
        "position": [
          96.89,
          3,
          69.42
        ],
        "size": [
          1.6,
          6,
          9.6
        ],
        "materialType": "wall",
        "meshName": null
      },
      {
        "id": "wall_7101",
        "type": "box",
        "position": [
          96.89,
          3,
          83.02
        ],
        "size": [
          1.6,
          6,
          8.7
        ],
        "materialType": "wall",
        "meshName": null
      },
      {
        "id": "wall_7102",
        "type": "box",
        "position": [
          33.730000000000004,
          3,
          135.53
        ],
        "size": [
          1.1199999999999974,
          6,
          0.5
        ],
        "materialType": "wall",
        "meshName": null
      },
      {
        "id": "wall_7103",
        "type": "box",
        "position": [
          49.78,
          3,
          135.53
        ],
        "size": [
          14.579999999999991,
          6,
          0.5
        ],
        "materialType": "wall",
        "meshName": null
      },
      {
        "id": "wall_7104",
        "type": "box",
        "position": [
          39.855000000000004,
          3,
          110.72999999999999
        ],
        "size": [
          13.370000000000005,
          6,
          0.5
        ],
        "materialType": "wall",
        "meshName": null
      },
      {
        "id": "wall_7105",
        "type": "box",
        "position": [
          56.105,
          3,
          110.72999999999999
        ],
        "size": [
          1.9299999999999926,
          6,
          0.5
        ],
        "materialType": "wall",
        "meshName": null
      },
      {
        "id": "wall_7106",
        "type": "box",
        "position": [
          57.06999999999999,
          3,
          111.69
        ],
        "size": [
          0.5,
          6,
          1.9200000000000017
        ],
        "materialType": "wall",
        "meshName": null
      },
      {
        "id": "wall_7107",
        "type": "box",
        "position": [
          57.06999999999999,
          3,
          128.24
        ],
        "size": [
          0.5,
          6,
          14.579999999999998
        ],
        "materialType": "wall",
        "meshName": null
      },
      {
        "id": "wall_7108",
        "type": "box",
        "position": [
          33.17,
          3,
          123.13
        ],
        "size": [
          0.5,
          6,
          24.8
        ],
        "materialType": "wall",
        "meshName": null
      },
      {
        "id": "wall_7109",
        "type": "box",
        "position": [
          125.69,
          3,
          137.46
        ],
        "size": [
          23.9,
          6,
          0.5
        ],
        "materialType": "wall",
        "meshName": null
      },
      {
        "id": "wall_7110",
        "type": "box",
        "position": [
          125.69,
          3,
          112.66
        ],
        "size": [
          23.9,
          6,
          0.5
        ],
        "materialType": "wall",
        "meshName": null
      },
      {
        "id": "wall_7111",
        "type": "box",
        "position": [
          137.64,
          3,
          125.06
        ],
        "size": [
          0.5,
          6,
          24.8
        ],
        "materialType": "wall",
        "meshName": null
      },
      {
        "id": "wall_7112",
        "type": "box",
        "position": [
          113.74,
          3,
          129.18
        ],
        "size": [
          0.5,
          6,
          16.560000000000002
        ],
        "materialType": "wall",
        "meshName": null
      },
      {
        "id": "wall_7113",
        "type": "box",
        "position": [
          85.39,
          3,
          137.4
        ],
        "size": [
          40.5,
          6,
          0.5
        ],
        "materialType": "wall",
        "meshName": null
      },
      {
        "id": "wall_7114",
        "type": "box",
        "position": [
          74.31,
          3,
          112.6
        ],
        "size": [
          18.340000000000003,
          6,
          0.5
        ],
        "materialType": "wall",
        "meshName": null
      },
      {
        "id": "wall_7115",
        "type": "box",
        "position": [
          99.06,
          3,
          112.6
        ],
        "size": [
          13.159999999999997,
          6,
          0.5
        ],
        "materialType": "wall",
        "meshName": null
      },
      {
        "id": "wall_7116",
        "type": "box",
        "position": [
          105.64,
          3,
          129.15
        ],
        "size": [
          0.5,
          6,
          16.5
        ],
        "materialType": "wall",
        "meshName": null
      },
      {
        "id": "wall_7117",
        "type": "box",
        "position": [
          65.14,
          3,
          129.175
        ],
        "size": [
          0.5,
          6,
          16.450000000000003
        ],
        "materialType": "wall",
        "meshName": null
      },
      {
        "id": "wall_7118",
        "type": "box",
        "position": [
          109.64,
          3,
          120.9
        ],
        "size": [
          8.1,
          6,
          0.5
        ],
        "materialType": "wall",
        "meshName": null
      },
      {
        "id": "wall_7119",
        "type": "box",
        "position": [
          109.64,
          3,
          112.6
        ],
        "size": [
          8.1,
          6,
          0.5
        ],
        "materialType": "wall",
        "meshName": null
      },
      {
        "id": "wall_7120",
        "type": "box",
        "position": [
          61.1,
          3,
          120.95
        ],
        "size": [
          8.1,
          6,
          0.5
        ],
        "materialType": "wall",
        "meshName": null
      },
      {
        "id": "wall_7121",
        "type": "box",
        "position": [
          61.1,
          3,
          112.64999999999999
        ],
        "size": [
          8.1,
          6,
          0.5
        ],
        "materialType": "wall",
        "meshName": null
      },
      {
        "id": "wall_7122",
        "type": "box",
        "position": [
          92.8,
          3,
          174.78
        ],
        "size": [
          40.4,
          6,
          0.5
        ],
        "materialType": "wall",
        "meshName": null
      },
      {
        "id": "wall_7123",
        "type": "box",
        "position": [
          92.8,
          3,
          149.88000000000002
        ],
        "size": [
          40.4,
          6,
          0.5
        ],
        "materialType": "wall",
        "meshName": null
      },
      {
        "id": "wall_7124",
        "type": "box",
        "position": [
          113,
          3,
          162.33
        ],
        "size": [
          0.5,
          6,
          24.9
        ],
        "materialType": "wall",
        "meshName": null
      },
      {
        "id": "wall_7125",
        "type": "box",
        "position": [
          72.6,
          3,
          158.95
        ],
        "size": [
          1.6,
          6,
          17
        ],
        "materialType": "wall",
        "meshName": null
      },
      {
        "id": "wall_7126",
        "type": "box",
        "position": [
          72.6,
          3,
          174.2
        ],
        "size": [
          0.5,
          6,
          1.1599999999999966
        ],
        "materialType": "wall",
        "meshName": null
      },
      {
        "id": "wall_7127",
        "type": "box",
        "position": [
          0.51,
          3,
          188.92
        ],
        "size": [
          40.4,
          6,
          0.5
        ],
        "materialType": "wall",
        "meshName": null
      },
      {
        "id": "wall_7128",
        "type": "box",
        "position": [
          0.51,
          3,
          164.62
        ],
        "size": [
          40.4,
          6,
          0.5
        ],
        "materialType": "wall",
        "meshName": null
      },
      {
        "id": "wall_7129",
        "type": "box",
        "position": [
          20.71,
          3,
          176.22
        ],
        "size": [
          1.6,
          6,
          9.4
        ],
        "materialType": "wall",
        "meshName": null
      },
      {
        "id": "wall_7130",
        "type": "box",
        "position": [
          20.71,
          3,
          184.47
        ],
        "size": [
          0.5,
          6,
          8.099999999999994
        ],
        "materialType": "wall",
        "meshName": null
      },
      {
        "id": "wall_7131",
        "type": "box",
        "position": [
          -19.39,
          3,
          176.17
        ],
        "size": [
          0.5,
          6,
          24.9
        ],
        "materialType": "wall",
        "meshName": null
      },
      {
        "id": "wall_7132",
        "type": "box",
        "position": [
          46.63,
          3,
          173.62
        ],
        "size": [
          51.9,
          6,
          0.5
        ],
        "materialType": "wall",
        "meshName": null
      },
      {
        "id": "wall_7133",
        "type": "box",
        "position": [
          27.485,
          3,
          165.42000000000002
        ],
        "size": [
          13.609999999999996,
          6,
          0.5
        ],
        "materialType": "wall",
        "meshName": null
      },
      {
        "id": "wall_7134",
        "type": "box",
        "position": [
          57.535,
          3,
          165.42000000000002
        ],
        "size": [
          30.089999999999996,
          6,
          0.5
        ],
        "materialType": "wall",
        "meshName": null
      },
      {
        "id": "wall_7135",
        "type": "box",
        "position": [
          42.49,
          3,
          150.49
        ],
        "size": [
          0.5,
          6,
          29.8
        ],
        "materialType": "wall",
        "meshName": null
      },
      {
        "id": "wall_7136",
        "type": "box",
        "position": [
          34.29,
          3,
          150.49
        ],
        "size": [
          0.5,
          6,
          29.8
        ],
        "materialType": "wall",
        "meshName": null
      },
      {
        "id": "wall_7137",
        "type": "box",
        "position": [
          26,
          3,
          72.13
        ],
        "size": [
          8.4,
          6,
          0.5
        ],
        "materialType": "wall",
        "meshName": null
      },
      {
        "id": "wall_7138",
        "type": "box",
        "position": [
          30.2,
          3,
          14.559999999999999
        ],
        "size": [
          0.5,
          6,
          40.26
        ],
        "materialType": "wall",
        "meshName": null
      },
      {
        "id": "wall_7139",
        "type": "box",
        "position": [
          30.2,
          3,
          57.86
        ],
        "size": [
          0.5,
          6,
          28.539999999999992
        ],
        "materialType": "wall",
        "meshName": null
      },
      {
        "id": "wall_7140",
        "type": "box",
        "position": [
          21.8,
          3,
          33.28
        ],
        "size": [
          0.5,
          6,
          77.7
        ],
        "materialType": "wall",
        "meshName": null
      },
      {
        "id": "wall_7141",
        "type": "box",
        "position": [
          44.49,
          3,
          61.879999999999995
        ],
        "size": [
          8.3,
          6,
          0.5
        ],
        "materialType": "wall",
        "meshName": null
      },
      {
        "id": "wall_7142",
        "type": "box",
        "position": [
          44.49,
          3,
          16.48
        ],
        "size": [
          8.3,
          6,
          0.5
        ],
        "materialType": "wall",
        "meshName": null
      },
      {
        "id": "wall_7143",
        "type": "box",
        "position": [
          48.64,
          3,
          39.07
        ],
        "size": [
          0.5,
          6,
          29.14
        ],
        "materialType": "wall",
        "meshName": null
      },
      {
        "id": "wall_7144",
        "type": "box",
        "position": [
          40.34,
          3,
          25.585
        ],
        "size": [
          0.5,
          6,
          18.209999999999997
        ],
        "materialType": "wall",
        "meshName": null
      },
      {
        "id": "wall_7145",
        "type": "box",
        "position": [
          40.34,
          3,
          52.735
        ],
        "size": [
          0.5,
          6,
          18.289999999999992
        ],
        "materialType": "wall",
        "meshName": null
      },
      {
        "id": "wall_7146",
        "type": "box",
        "position": [
          35.24,
          3,
          43.59
        ],
        "size": [
          10.2,
          6,
          0.5
        ],
        "materialType": "wall",
        "meshName": null
      },
      {
        "id": "wall_7147",
        "type": "box",
        "position": [
          35.24,
          3,
          34.69
        ],
        "size": [
          10.2,
          6,
          0.5
        ],
        "materialType": "wall",
        "meshName": null
      },
      {
        "id": "wall_7148",
        "type": "box",
        "position": [
          87.27,
          3,
          24.61
        ],
        "size": [
          9,
          6,
          0.5
        ],
        "materialType": "wall",
        "meshName": null
      },
      {
        "id": "wall_7149",
        "type": "box",
        "position": [
          91.77,
          3,
          17.86
        ],
        "size": [
          0.5,
          6,
          13.5
        ],
        "materialType": "wall",
        "meshName": null
      },
      {
        "id": "wall_7150",
        "type": "box",
        "position": [
          82.77,
          3,
          13.805
        ],
        "size": [
          0.5,
          6,
          5.390000000000001
        ],
        "materialType": "wall",
        "meshName": null
      },
      {
        "id": "wall_7151",
        "type": "box",
        "position": [
          65.73,
          3,
          24.5
        ],
        "size": [
          34.1,
          6,
          0.5
        ],
        "materialType": "wall",
        "meshName": null
      },
      {
        "id": "wall_7152",
        "type": "box",
        "position": [
          65.73,
          3,
          16.5
        ],
        "size": [
          34.1,
          6,
          0.5
        ],
        "materialType": "wall",
        "meshName": null
      },
      {
        "id": "wall_7153",
        "type": "box",
        "position": [
          94.725,
          3,
          80.49
        ],
        "size": [
          4.489999999999995,
          6,
          0.5
        ],
        "materialType": "wall",
        "meshName": null
      },
      {
        "id": "wall_7154",
        "type": "box",
        "position": [
          94.36,
          3,
          72.49
        ],
        "size": [
          5.219999999999999,
          6,
          0.5
        ],
        "materialType": "wall",
        "meshName": null
      },
      {
        "id": "wall_7155",
        "type": "box",
        "position": [
          83.47,
          3,
          76.49
        ],
        "size": [
          0.5,
          6,
          8
        ],
        "materialType": "wall",
        "meshName": null
      },
      {
        "id": "wall_7156",
        "type": "box",
        "position": [
          65.86000000000001,
          3,
          61.64
        ],
        "size": [
          34.58,
          6,
          0.5
        ],
        "materialType": "wall",
        "meshName": null
      },
      {
        "id": "wall_7157",
        "type": "box",
        "position": [
          70.12,
          3,
          53.64
        ],
        "size": [
          43.1,
          6,
          0.5
        ],
        "materialType": "wall",
        "meshName": null
      },
      {
        "id": "wall_7158",
        "type": "box",
        "position": [
          91.67,
          3,
          57.64
        ],
        "size": [
          0.5,
          6,
          8
        ],
        "materialType": "wall",
        "meshName": null
      },
      {
        "id": "wall_7159",
        "type": "box",
        "position": [
          91.75,
          3,
          67.04
        ],
        "size": [
          0.5,
          6,
          10.9
        ],
        "materialType": "wall",
        "meshName": null
      },
      {
        "id": "wall_7160",
        "type": "box",
        "position": [
          83.15,
          3,
          67.04
        ],
        "size": [
          0.5,
          6,
          10.9
        ],
        "materialType": "wall",
        "meshName": null
      },
      {
        "id": "wall_7161",
        "type": "box",
        "position": [
          92.48,
          3,
          96.59
        ],
        "size": [
          0.5,
          6,
          32.2
        ],
        "materialType": "wall",
        "meshName": null
      },
      {
        "id": "wall_7162",
        "type": "box",
        "position": [
          83.48,
          3,
          85.555
        ],
        "size": [
          0.5,
          6,
          10.129999999999981
        ],
        "materialType": "wall",
        "meshName": null
      },
      {
        "id": "wall_7163",
        "type": "box",
        "position": [
          83.48,
          3,
          106.055
        ],
        "size": [
          0.5,
          6,
          13.269999999999996
        ],
        "materialType": "wall",
        "meshName": null
      },
      {
        "id": "wall_7164",
        "type": "box",
        "position": [
          50.84,
          3,
          72.9
        ],
        "size": [
          8.6,
          6,
          0.5
        ],
        "materialType": "wall",
        "meshName": null
      },
      {
        "id": "wall_7165",
        "type": "box",
        "position": [
          55.14,
          3,
          95.85499999999999
        ],
        "size": [
          0.5,
          6,
          29.689999999999984
        ],
        "materialType": "wall",
        "meshName": null
      },
      {
        "id": "wall_7166",
        "type": "box",
        "position": [
          46.540000000000006,
          3,
          91.8
        ],
        "size": [
          0.5,
          6,
          37.8
        ],
        "materialType": "wall",
        "meshName": null
      },
      {
        "id": "wall_7167",
        "type": "box",
        "position": [
          60.05499999999999,
          3,
          81.01
        ],
        "size": [
          9.72999999999999,
          6,
          0.5
        ],
        "materialType": "wall",
        "meshName": null
      },
      {
        "id": "wall_7168",
        "type": "box",
        "position": [
          64.14,
          3,
          72.61
        ],
        "size": [
          17.9,
          6,
          0.5
        ],
        "materialType": "wall",
        "meshName": null
      },
      {
        "id": "wall_7169",
        "type": "box",
        "position": [
          73.09,
          3,
          76.81
        ],
        "size": [
          0.5,
          6,
          8.4
        ],
        "materialType": "wall",
        "meshName": null
      },
      {
        "id": "wall_7170",
        "type": "box",
        "position": [
          69.07,
          3,
          99.19999999999999
        ],
        "size": [
          8.3,
          6,
          0.5
        ],
        "materialType": "wall",
        "meshName": null
      },
      {
        "id": "wall_7171",
        "type": "box",
        "position": [
          73.22,
          3,
          85.81
        ],
        "size": [
          0.5,
          6,
          9.61999999999999
        ],
        "materialType": "wall",
        "meshName": null
      },
      {
        "id": "wall_7172",
        "type": "box",
        "position": [
          64.91999999999999,
          3,
          90.1
        ],
        "size": [
          0.5,
          6,
          18.2
        ],
        "materialType": "wall",
        "meshName": null
      },
      {
        "id": "wall_7173",
        "type": "box",
        "position": [
          78.41,
          3,
          99.42
        ],
        "size": [
          10.3,
          6,
          0.5
        ],
        "materialType": "wall",
        "meshName": null
      },
      {
        "id": "wall_7174",
        "type": "box",
        "position": [
          78.41,
          3,
          90.61999999999999
        ],
        "size": [
          10.3,
          6,
          0.5
        ],
        "materialType": "wall",
        "meshName": null
      },
      {
<<<<<<< HEAD
        "id": "collider_10",
        "type": "box",
        "position": [
          195.52,
          6.76,
          -65.87
        ],
        "size": [
          4,
          2,
          2
        ],
        "materialType": "ground",
        "meshName": null
      },
      {
        "id": "collider_10",
        "type": "box",
        "position": [
          161.53,
          6.98,
          -31.09
        ],
        "size": [
          2,
          2,
          8.5
=======
        "id": "collider_15",
        "type": "box",
        "position": [
          134.35,
          3.77,
          23.64
        ],
        "size": [
          11.7,
          7.2,
          1.7
        ],
        "materialType": "wall",
        "meshName": null
      },
      {
        "id": "collider_17",
        "type": "box",
        "position": [
          134.32,
          2.96,
          33.17
        ],
        "size": [
          11.7,
          7.2,
          1.7
>>>>>>> f240f956
        ],
        "materialType": "wall",
        "meshName": null
      },
      {
<<<<<<< HEAD
        "id": "collider_11",
        "type": "box",
        "position": [
          161.33,
          3.71,
          -34.08
        ],
        "size": [
          1.5,
          6,
          2
=======
        "id": "collider_18",
        "type": "box",
        "position": [
          134.39,
          3.56,
          42.3
        ],
        "size": [
          11.7,
          7.2,
          1.7
>>>>>>> f240f956
        ],
        "materialType": "wall",
        "meshName": null
      },
      {
<<<<<<< HEAD
        "id": "collider_12",
        "type": "box",
        "position": [
          161.43,
          3.64,
          -27.73
        ],
        "size": [
          1.4,
          6,
          2
=======
        "id": "collider_19",
        "type": "box",
        "position": [
          140.91,
          3.64,
          25.23
        ],
        "size": [
          1.5,
          7.2,
          5
>>>>>>> f240f956
        ],
        "materialType": "wall",
        "meshName": null
      },
      {
<<<<<<< HEAD
        "id": "collider_10",
        "type": "box",
        "position": [
          121,
          6.63,
          -30.9
        ],
        "size": [
          1.1,
          2,
          4.2
=======
        "id": "collider_20",
        "type": "box",
        "position": [
          140.93,
          3.66,
          34.78
        ],
        "size": [
          1.5,
          7.2,
          5
>>>>>>> f240f956
        ],
        "materialType": "wall",
        "meshName": null
      },
      {
<<<<<<< HEAD
        "id": "collider_15",
        "type": "box",
        "position": [
          140.3,
          7.1,
          -8.58
        ],
        "size": [
          4,
          2,
          1.1
=======
        "id": "collider_22",
        "type": "box",
        "position": [
          140.88,
          3.99,
          43.97
        ],
        "size": [
          1.5,
          7.2,
          5
>>>>>>> f240f956
        ],
        "materialType": "wall",
        "meshName": null
      },
      {
<<<<<<< HEAD
        "id": "collider_10",
        "type": "box",
        "position": [
          106.22,
          7.03,
          0.83
        ],
        "size": [
          1.2,
          2,
          4.2
        ],
        "materialType": "wall",
        "meshName": null
      },
      {
        "id": "collider_11",
        "type": "box",
        "position": [
          87.37,
          6.73,
          -13.37
        ],
        "size": [
          4.2,
          2,
          1.1
=======
        "id": "collider_15",
        "type": "box",
        "position": [
          27.4,
          4.33,
          -47.91
        ],
        "size": [
          56.7,
          0.1,
          12.6
        ],
        "materialType": "ground",
        "meshName": null
      },
      {
        "id": "collider_16",
        "type": "box",
        "position": [
          27.71,
          2.12,
          -41.79
        ],
        "size": [
          28.7,
          4.5,
          0.4
>>>>>>> f240f956
        ],
        "materialType": "wall",
        "meshName": null
      },
      {
<<<<<<< HEAD
        "id": "collider_12",
        "type": "box",
        "position": [
          87.6,
          7.01,
          10.85
        ],
        "size": [
          4,
          2,
          1.6
        ],
        "materialType": "wall",
        "meshName": null
      },
      {
        "id": "collider_13",
        "type": "box",
        "position": [
          140.05,
          6.89,
          10.35
        ],
        "size": [
          4.2,
          2,
          1.6
        ],
        "materialType": "wall",
        "meshName": null
      },
      {
        "id": "collider_16",
        "type": "box",
        "position": [
          168.14,
          6.97,
          37.64
        ],
        "size": [
          1.6,
          2,
          4.3
=======
        "id": "collider_17",
        "type": "box",
        "position": [
          6.68,
          2.17,
          -39.44
        ],
        "size": [
          11.5,
          0.1,
          6.2
        ],
        "rotation": [
          44,
          0,
          0
        ],
        "materialType": "ground",
        "meshName": null
      },
      {
        "id": "collider_18",
        "type": "box",
        "position": [
          48.84,
          2.27,
          -39.74
        ],
        "size": [
          11.6,
          0.1,
          6
        ],
        "rotation": [
          44,
          0,
          0
        ],
        "materialType": "ground",
        "meshName": null
      },
      {
        "id": "collider_19",
        "type": "box",
        "position": [
          12.98,
          0.93,
          -39.72
        ],
        "size": [
          1.2,
          1.5,
          4
>>>>>>> f240f956
        ],
        "materialType": "wall",
        "meshName": null
      },
      {
<<<<<<< HEAD
        "id": "collider_17",
        "type": "box",
        "position": [
          96.91,
          6.82,
          76.51
        ],
        "size": [
          1.6,
          2,
          4.3
=======
        "id": "collider_20",
        "type": "box",
        "position": [
          12.98,
          2.98,
          -40.98
        ],
        "size": [
          1.2,
          2.5,
          1.3
>>>>>>> f240f956
        ],
        "materialType": "wall",
        "meshName": null
      },
      {
<<<<<<< HEAD
        "id": "collider_19",
        "type": "box",
        "position": [
          72.72,
          3.12,
          172.79
        ],
        "size": [
          1.6,
          6,
          1.9
=======
        "id": "collider_21",
        "type": "box",
        "position": [
          12.98,
          2.25,
          -39.72
        ],
        "size": [
          1.2,
          1.1,
          1.2
>>>>>>> f240f956
        ],
        "materialType": "wall",
        "meshName": null
      },
      {
<<<<<<< HEAD
        "id": "collider_20",
        "type": "box",
        "position": [
          72.72,
          7,
          169.59
        ],
        "size": [
          1.6,
          2,
          4.2
=======
        "id": "collider_22",
        "type": "box",
        "position": [
          42.43,
          2.33,
          -39.89
        ],
        "size": [
          1.2,
          1.1,
          1.2
>>>>>>> f240f956
        ],
        "materialType": "wall",
        "meshName": null
      },
      {
<<<<<<< HEAD
        "id": "collider_21",
        "type": "box",
        "position": [
          20.48,
          3.23,
          166.4
        ],
        "size": [
          1.6,
          6,
          1.7
=======
        "id": "collider_23",
        "type": "box",
        "position": [
          42.33,
          0.89,
          -39.76
        ],
        "size": [
          1.2,
          1.9,
          4
>>>>>>> f240f956
        ],
        "materialType": "wall",
        "meshName": null
      },
      {
<<<<<<< HEAD
        "id": "collider_22",
        "type": "box",
        "position": [
          20.68,
          7.06,
          169.3
        ],
        "size": [
          1.6,
          2,
          4
=======
        "id": "collider_24",
        "type": "box",
        "position": [
          42.33,
          3,
          -41.09
        ],
        "size": [
          1.2,
          2.3,
          1.3
>>>>>>> f240f956
        ],
        "materialType": "wall",
        "meshName": null
      }
    ],
    "fallbackObjects": [
      {
        "type": "box",
        "position": [
          0,
          0,
          0
        ],
        "size": [
          50,
          1,
          50
        ],
        "color": 7048739
      }
    ]
  }
];<|MERGE_RESOLUTION|>--- conflicted
+++ resolved
@@ -4025,7 +4025,6 @@
         "meshName": null
       },
       {
-<<<<<<< HEAD
         "id": "collider_10",
         "type": "box",
         "position": [
@@ -4053,7 +4052,235 @@
           2,
           2,
           8.5
-=======
+        ],
+        "materialType": "wall",
+        "meshName": null
+      },
+      {
+        "id": "collider_11",
+        "type": "box",
+        "position": [
+          161.33,
+          3.71,
+          -34.08
+        ],
+        "size": [
+          1.5,
+          6,
+          2
+        ],
+        "materialType": "wall",
+        "meshName": null
+      },
+      {
+        "id": "collider_12",
+        "type": "box",
+        "position": [
+          161.43,
+          3.64,
+          -27.73
+        ],
+        "size": [
+          1.4,
+          6,
+          2
+        ],
+        "materialType": "wall",
+        "meshName": null
+      },
+      {
+        "id": "collider_10",
+        "type": "box",
+        "position": [
+          121,
+          6.63,
+          -30.9
+        ],
+        "size": [
+          1.1,
+          2,
+          4.2
+        ],
+        "materialType": "wall",
+        "meshName": null
+      },
+      {
+        "id": "collider_15",
+        "type": "box",
+        "position": [
+          140.3,
+          7.1,
+          -8.58
+        ],
+        "size": [
+          4,
+          2,
+          1.1
+        ],
+        "materialType": "wall",
+        "meshName": null
+      },
+      {
+        "id": "collider_10",
+        "type": "box",
+        "position": [
+          106.22,
+          7.03,
+          0.83
+        ],
+        "size": [
+          1.2,
+          2,
+          4.2
+        ],
+        "materialType": "wall",
+        "meshName": null
+      },
+      {
+        "id": "collider_11",
+        "type": "box",
+        "position": [
+          87.37,
+          6.73,
+          -13.37
+        ],
+        "size": [
+          4.2,
+          2,
+          1.1
+        ],
+        "materialType": "wall",
+        "meshName": null
+      },
+      {
+        "id": "collider_12",
+        "type": "box",
+        "position": [
+          87.6,
+          7.01,
+          10.85
+        ],
+        "size": [
+          4,
+          2,
+          1.6
+        ],
+        "materialType": "wall",
+        "meshName": null
+      },
+      {
+        "id": "collider_13",
+        "type": "box",
+        "position": [
+          140.05,
+          6.89,
+          10.35
+        ],
+        "size": [
+          4.2,
+          2,
+          1.6
+        ],
+        "materialType": "wall",
+        "meshName": null
+      },
+      {
+        "id": "collider_16",
+        "type": "box",
+        "position": [
+          168.14,
+          6.97,
+          37.64
+        ],
+        "size": [
+          1.6,
+          2,
+          4.3
+        ],
+        "materialType": "wall",
+        "meshName": null
+      },
+      {
+        "id": "collider_17",
+        "type": "box",
+        "position": [
+          96.91,
+          6.82,
+          76.51
+        ],
+        "size": [
+          1.6,
+          2,
+          4.3
+        ],
+        "materialType": "wall",
+        "meshName": null
+      },
+      {
+        "id": "collider_19",
+        "type": "box",
+        "position": [
+          72.72,
+          3.12,
+          172.79
+        ],
+        "size": [
+          1.6,
+          6,
+          1.9
+        ],
+        "materialType": "wall",
+        "meshName": null
+      },
+      {
+        "id": "collider_20",
+        "type": "box",
+        "position": [
+          72.72,
+          7,
+          169.59
+        ],
+        "size": [
+          1.6,
+          2,
+          4.2
+        ],
+        "materialType": "wall",
+        "meshName": null
+      },
+      {
+        "id": "collider_21",
+        "type": "box",
+        "position": [
+          20.48,
+          3.23,
+          166.4
+        ],
+        "size": [
+          1.6,
+          6,
+          1.7
+        ],
+        "materialType": "wall",
+        "meshName": null
+      },
+      {
+        "id": "collider_22",
+        "type": "box",
+        "position": [
+          20.68,
+          7.06,
+          169.3
+        ],
+        "size": [
+          1.6,
+          2,
+          4
+        ],
+        "materialType": "wall",
+        "meshName": null
+      },
+      {
         "id": "collider_15",
         "type": "box",
         "position": [
@@ -4081,25 +4308,11 @@
           11.7,
           7.2,
           1.7
->>>>>>> f240f956
-        ],
-        "materialType": "wall",
-        "meshName": null
-      },
-      {
-<<<<<<< HEAD
-        "id": "collider_11",
-        "type": "box",
-        "position": [
-          161.33,
-          3.71,
-          -34.08
-        ],
-        "size": [
-          1.5,
-          6,
-          2
-=======
+        ],
+        "materialType": "wall",
+        "meshName": null
+      },
+      {
         "id": "collider_18",
         "type": "box",
         "position": [
@@ -4111,25 +4324,11 @@
           11.7,
           7.2,
           1.7
->>>>>>> f240f956
-        ],
-        "materialType": "wall",
-        "meshName": null
-      },
-      {
-<<<<<<< HEAD
-        "id": "collider_12",
-        "type": "box",
-        "position": [
-          161.43,
-          3.64,
-          -27.73
-        ],
-        "size": [
-          1.4,
-          6,
-          2
-=======
+        ],
+        "materialType": "wall",
+        "meshName": null
+      },
+      {
         "id": "collider_19",
         "type": "box",
         "position": [
@@ -4141,25 +4340,11 @@
           1.5,
           7.2,
           5
->>>>>>> f240f956
-        ],
-        "materialType": "wall",
-        "meshName": null
-      },
-      {
-<<<<<<< HEAD
-        "id": "collider_10",
-        "type": "box",
-        "position": [
-          121,
-          6.63,
-          -30.9
-        ],
-        "size": [
-          1.1,
-          2,
-          4.2
-=======
+        ],
+        "materialType": "wall",
+        "meshName": null
+      },
+      {
         "id": "collider_20",
         "type": "box",
         "position": [
@@ -4171,25 +4356,11 @@
           1.5,
           7.2,
           5
->>>>>>> f240f956
-        ],
-        "materialType": "wall",
-        "meshName": null
-      },
-      {
-<<<<<<< HEAD
-        "id": "collider_15",
-        "type": "box",
-        "position": [
-          140.3,
-          7.1,
-          -8.58
-        ],
-        "size": [
-          4,
-          2,
-          1.1
-=======
+        ],
+        "materialType": "wall",
+        "meshName": null
+      },
+      {
         "id": "collider_22",
         "type": "box",
         "position": [
@@ -4201,41 +4372,11 @@
           1.5,
           7.2,
           5
->>>>>>> f240f956
-        ],
-        "materialType": "wall",
-        "meshName": null
-      },
-      {
-<<<<<<< HEAD
-        "id": "collider_10",
-        "type": "box",
-        "position": [
-          106.22,
-          7.03,
-          0.83
-        ],
-        "size": [
-          1.2,
-          2,
-          4.2
-        ],
-        "materialType": "wall",
-        "meshName": null
-      },
-      {
-        "id": "collider_11",
-        "type": "box",
-        "position": [
-          87.37,
-          6.73,
-          -13.37
-        ],
-        "size": [
-          4.2,
-          2,
-          1.1
-=======
+        ],
+        "materialType": "wall",
+        "meshName": null
+      },
+      {
         "id": "collider_15",
         "type": "box",
         "position": [
@@ -4263,57 +4404,11 @@
           28.7,
           4.5,
           0.4
->>>>>>> f240f956
-        ],
-        "materialType": "wall",
-        "meshName": null
-      },
-      {
-<<<<<<< HEAD
-        "id": "collider_12",
-        "type": "box",
-        "position": [
-          87.6,
-          7.01,
-          10.85
-        ],
-        "size": [
-          4,
-          2,
-          1.6
-        ],
-        "materialType": "wall",
-        "meshName": null
-      },
-      {
-        "id": "collider_13",
-        "type": "box",
-        "position": [
-          140.05,
-          6.89,
-          10.35
-        ],
-        "size": [
-          4.2,
-          2,
-          1.6
-        ],
-        "materialType": "wall",
-        "meshName": null
-      },
-      {
-        "id": "collider_16",
-        "type": "box",
-        "position": [
-          168.14,
-          6.97,
-          37.64
-        ],
-        "size": [
-          1.6,
-          2,
-          4.3
-=======
+        ],
+        "materialType": "wall",
+        "meshName": null
+      },
+      {
         "id": "collider_17",
         "type": "box",
         "position": [
@@ -4367,25 +4462,11 @@
           1.2,
           1.5,
           4
->>>>>>> f240f956
-        ],
-        "materialType": "wall",
-        "meshName": null
-      },
-      {
-<<<<<<< HEAD
-        "id": "collider_17",
-        "type": "box",
-        "position": [
-          96.91,
-          6.82,
-          76.51
-        ],
-        "size": [
-          1.6,
-          2,
-          4.3
-=======
+        ],
+        "materialType": "wall",
+        "meshName": null
+      },
+      {
         "id": "collider_20",
         "type": "box",
         "position": [
@@ -4397,25 +4478,11 @@
           1.2,
           2.5,
           1.3
->>>>>>> f240f956
-        ],
-        "materialType": "wall",
-        "meshName": null
-      },
-      {
-<<<<<<< HEAD
-        "id": "collider_19",
-        "type": "box",
-        "position": [
-          72.72,
-          3.12,
-          172.79
-        ],
-        "size": [
-          1.6,
-          6,
-          1.9
-=======
+        ],
+        "materialType": "wall",
+        "meshName": null
+      },
+      {
         "id": "collider_21",
         "type": "box",
         "position": [
@@ -4427,25 +4494,11 @@
           1.2,
           1.1,
           1.2
->>>>>>> f240f956
-        ],
-        "materialType": "wall",
-        "meshName": null
-      },
-      {
-<<<<<<< HEAD
-        "id": "collider_20",
-        "type": "box",
-        "position": [
-          72.72,
-          7,
-          169.59
-        ],
-        "size": [
-          1.6,
-          2,
-          4.2
-=======
+        ],
+        "materialType": "wall",
+        "meshName": null
+      },
+      {
         "id": "collider_22",
         "type": "box",
         "position": [
@@ -4457,25 +4510,11 @@
           1.2,
           1.1,
           1.2
->>>>>>> f240f956
-        ],
-        "materialType": "wall",
-        "meshName": null
-      },
-      {
-<<<<<<< HEAD
-        "id": "collider_21",
-        "type": "box",
-        "position": [
-          20.48,
-          3.23,
-          166.4
-        ],
-        "size": [
-          1.6,
-          6,
-          1.7
-=======
+        ],
+        "materialType": "wall",
+        "meshName": null
+      },
+      {
         "id": "collider_23",
         "type": "box",
         "position": [
@@ -4487,25 +4526,11 @@
           1.2,
           1.9,
           4
->>>>>>> f240f956
-        ],
-        "materialType": "wall",
-        "meshName": null
-      },
-      {
-<<<<<<< HEAD
-        "id": "collider_22",
-        "type": "box",
-        "position": [
-          20.68,
-          7.06,
-          169.3
-        ],
-        "size": [
-          1.6,
-          2,
-          4
-=======
+        ],
+        "materialType": "wall",
+        "meshName": null
+      },
+      {
         "id": "collider_24",
         "type": "box",
         "position": [
@@ -4517,7 +4542,6 @@
           1.2,
           2.3,
           1.3
->>>>>>> f240f956
         ],
         "materialType": "wall",
         "meshName": null
