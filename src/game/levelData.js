// Data-driven level definitions with GLTF geometry loading
export const levels = [
  {
    id: "intro",
    name: "Intro Level",
    gltfUrl: "src/assets/levels/introLevel.gltf",
    startPosition: [
      0,
      15,
      8
    ],
    ui: [
      "hud",
      "fps",
      {
        type: "collectibles",
        config: {
          applesTotal: 12,
          potionsStart: 2,
          pointsPerApple: 150,
          collectibleTypes: {
            apples: { 
              icon: '🍎', 
              name: 'Red Apples', 
              color: '#ff6b6b', 
              completeColor: '#51cf66', 
              completeIcon: '🏆' 
            },
            potions: { 
              icon: '🧪', 
              name: 'Health Potions', 
              color: '#4dabf7', 
              lowColor: '#ffd43b', 
              emptyColor: '#ff6b6b', 
              emptyIcon: '💔' 
            }
          }
        }
      }
    ],
    lights: [
      "BasicLights"
    ],
    flamePlacementPositions: [
      [27.53, 0.16, -30.07],
      [-30, 0.07, 0]
    ],
    enemies: [
      {
        type: "snake",
        position: [
          -5,
          0.5,
          5
        ],
        modelUrl: "src/assets/enemies/snake/scene.gltf",
        patrolPoints: [
          [
            -5,
            1,
            5,
            0.3
          ],
          [
            -8,
            1,
            8,
            0.3
          ],
          [
            -3,
            1,
            10,
            0.3
          ]
        ],
        speed: 10,
        chaseRange: 6,
        health: 35
      }
    ],
    colliders: [
      {
        id: "collider_10",
        type: "box",
        position: [
          0,
          0,
          0
        ],
        size: [
          42.917484283447266,
          0.5594812631607056,
          38.855934143066406
        ],
        materialType: "ground",
        meshName: "collider_playground"
      },
      {
        id: "collider_11",
        type: "box",
        position: [
          -21.06,
          3.44,
          0
        ],
        size: [
          0.7933826446533203,
          6.32648104429245,
          38.855934143066406
        ],
        materialType: "wall",
        meshName: "collider_playground001"
      },
      {
        id: "collider_12",
        type: "box",
        position: [
          0,
          3.44,
          -19.03
        ],
        size: [
          42.917484283447266,
          6.32648104429245,
          0.7933826446533203
        ],
        materialType: "wall",
        meshName: "collider_playground002"
      },
      {
        id: "collider_13",
        type: "box",
        position: [
          0,
          3.44,
          19.03
        ],
        size: [
          42.917484283447266,
          6.32648104429245,
          0.7933826446533203
        ],
        materialType: "wall",
        meshName: "collider_playground004"
      },
      {
        id: "collider_14",
        type: "box",
        position: [
          21.06,
          3.44,
          0
        ],
        size: [
          0.7933826446533203,
          6.32648104429245,
          38.855934143066406
        ],
        materialType: "wall",
        meshName: "collider_playground003"
      }
    ],
    cinematics: {
      onLevelStart: {
        type: "dialogue",
        character: "narrator",
        lines: [
          {
            text: "Welcome to the training grounds!",
            duration: 3000
          },
          {
            text: "Use WASD to move and Space to jump.",
            duration: 4000
          }
        ]
      },
      onEnemyDefeat: {
        type: "cutscene",
        cameraPath: [
          {
            position: [
              10,
              5,
              10
            ],
            lookAt: [
              0,
              0,
              0
            ],
            duration: 2000
          }
        ],
        dialogue: [
          {
            character: "player",
            text: "One down, more to go!",
            duration: 2000
          }
        ]
      }
    }
  },
  {
    id: "level2",
    name: "Level 2",
    gltfUrl: "src/assets/levels/Level2/Level2.gltf",
    startPosition: [
      25.9,
      6,
<<<<<<< HEAD
      -4.5
=======
      -83
>>>>>>> f53e4f31
    ],
    ui: [
      "hud",
      "minimap",
      {
        type: "collectibles",
        config: {
          applesTotal: 5,
          potionsStart: 5,
          pointsPerApple: 200,
          collectibleTypes: {
            apples: { 
              icon: '🍏', 
              name: 'Green Apples', 
              color: '#51cf66', 
              completeColor: '#ffd43b', 
              completeIcon: '👑' 
            },
            potions: { 
              icon: '🧪', 
              name: 'Health Potions', 
              color: '#9775fa',
              lowColor: '#ffd43b', 
              emptyColor: '#ff6b6b', 
              emptyIcon: '💔' 
            }
          }
        }
      }
    ],
<<<<<<< HEAD
    lights: [
      "BasicLights",
      {
        key: "PointPulse",
        props: {
          position: [25.9, 8, -4.5],
          color: 0xff6600,
          intensity: 2.0,
          distance: 15,
          speed: 3.0
        }
      },
      {
        key: "PointPulse", 
        props: {
          position: [56.5, 8, -9.4],
          color: 0xff6600,
          intensity: 2.0,
          distance: 15,
          speed: 2.8
        }
      },
      {
        key: "FlameParticles",
        props: {
          position: [145.374145581186, 5.804794296862261, 11.882736073091916],
          particleCount: 10
        }
      },
      {
        key: "FlameParticles",
        props: {
          position: [134.718151932843, 5.78268465742263, 11.873464661495646],
          particleCount: 10
        }
      },
      {
        key: "FlameParticles",
        props: {
          position: [122.78516775876871, 5.8474919952326525, -25.81796271767555],
          particleCount: 10
        }
      },
      {
        key: "FlameParticles",
        props: {
          position: [122.75289002363303, 5.824311796058366, -36.01769063926521],
          particleCount: 10
        }
      },
      {
        key: "FlameParticles",
        props: {
          position: [134.79668037901118, 5.831041284225208, -10.272701839548002],
          particleCount: 10
        }
      },
      {
        key: "FlameParticles",
        props: {
          position: [145.54804548665086, 5.8339097924993535, -10.276329057023784],
          particleCount: 10
        }
      },
      {
        key: "FlameParticles",
        props: {
          position: [159.64732128633787, 5.9357392145356025, -25.767635617352212],
          particleCount: 10
        }
      },
      {
        key: "FlameParticles",
        props: {
          position: [159.64663134792835, 5.930372938679281, -36.04501493705355],
          particleCount: 10
        }
      },
      {
        key: "FlameParticles",
        props: {
          position: [187.78189640126286, 5.035426533687112, -67.44935354436615],
          particleCount: 10
        }
      },
      {
        key: "FlameParticles",
        props: {
          position: [203.18593802560247, 5.048047534339984, -67.47103610381599],
          particleCount: 10
        }
      },
      {
        key: "FlameParticles",
        props: {
          position: [54.70471656341971, 5.8849883912178385, -38.4618296114502],
          particleCount: 10
        }
      },
      {
        key: "FlameParticles",
        props: {
          position: [54.88480904996993, 5.6559444764186875, -30.103860185871703],
          particleCount: 10
        }
      },
      {
        key: "FlameParticles",
        props: {
          position: [54.83320893498765, 5.721480316701198, -21.880698367170048],
          particleCount: 10
        }
      },
      {
        key: "FlameParticles",
        props: {
          position: [43.38295419129252, 5.7420850327988315, -6.875723878004884],
          particleCount: 10
        }
      },
      {
        key: "FlameParticles",
        props: {
          position: [35.086182852268365, 5.6551266296830685, -6.808340860162892],
          particleCount: 10
        }
      },
      {
        key: "FlameParticles",
        props: {
          position: [16.001505350542764, 5.613292466314125, -6.759154512626444],
          particleCount: 10
        }
      },
      {
        key: "FlameParticles",
        props: {
          position: [7.0153821498284445, 5.669436370044735, -6.841128185313431],
          particleCount: 10
        }
      },
      {
        key: "FlameParticles",
        props: {
          position: [0.11166590370448343, 5.7438761097532876, -13.588768247718344],
          particleCount: 10
        }
      },
      {
        key: "FlameParticles",
        props: {
          position: [0.04525689946449157, 5.599711198663363, -21.77999583757773],
          particleCount: 10
        }
      },
      {
        key: "FlameParticles",
        props: {
          position: [0.09954785225139173, 5.7058433319904465, -30.075894906304015],
          particleCount: 10
        }
      },
      {
        key: "FlameParticles",
        props: {
          position: [0.0996039348799318, 5.618667104333225, -38.20669516180944],
          particleCount: 10
        }
      },
      {
        key: "FlameParticles",
        props: {
          position: [91.9121400525824, 5.5043045497272765, 69.33307068033353],
          particleCount: 10
        }
      },
      {
        key: "FlameParticles",
        props: {
          position: [91.51432073396393, 5.562602432290042, 83.21989440009406],
          particleCount: 10
        }
      },
      {
        key: "FlameParticles",
        props: {
          position: [92.90541521601358, 5.506758574108859, 114.40778822379639],
          particleCount: 10
        }
      },
      {
        key: "FlameParticles",
        props: {
          position: [82.56781117153821, 5.440672710092432, 114.15160209205409],
          particleCount: 10
        }
      },
      {
        key: "FlameParticles",
        props: {
          position: [19.853359171024938, 5.473284686564114, 174.6788413619447],
          particleCount: 10
        }
      },
      {
        key: "FlameParticles",
        props: {
          position: [46.18353898830183, 5.520312449833668, 165.2070604462412],
          particleCount: 10
        }
      },
      {
        key: "FlameParticles",
        props: {
          position: [73.35210557060873, 5.447575131243129, 163.71518970921977],
          particleCount: 10
        }
      },
      {
        key: "FlameParticles",
        props: {
          position: [31.061820073507484, 5.508550899910855, 165.3792369084329],
          particleCount: 10
        }
      },
      {
        key: "FlameParticles",
        props: {
          position: [166.53481479466527, 5.57478373643869, 32.45325588393239],
          particleCount: 10
        }
      },
      {
        key: "FlameParticles",
        props: {
          position: [166.49003849952368, 5.607541597099899, 42.969325896],
          particleCount: 10
        }
      }
    ],
    flamePlacementPositions: [
      [145.374145581186, 5.804794296862261, 11.882736073091916],
      [134.718151932843, 5.78268465742263, 11.873464661495646],
      [122.78516775876871, 5.8474919952326525, -25.81796271767555],
      [122.75289002363303, 5.824311796058366, -36.01769063926521],
      [134.79668037901118, 5.831041284225208, -10.272701839548002],
      [145.54804548665086, 5.8339097924993535, -10.276329057023784],
      [159.64732128633787, 5.9357392145356025, -25.767635617352212],
      [159.64663134792835, 5.930372938679281, -36.04501493705355],
      [187.78189640126286, 5.035426533687112, -67.44935354436615],
      [203.18593802560247, 5.048047534339984, -67.47103610381599],
      [54.70471656341971, 5.8849883912178385, -38.4618296114502],
      [54.88480904996993, 5.6559444764186875, -30.103860185871703],
      [54.83320893498765, 5.721480316701198, -21.880698367170048],
      [43.38295419129252, 5.7420850327988315, -6.875723878004884],
      [35.086182852268365, 5.6551266296830685, -6.808340860162892],
      [16.001505350542764, 5.613292466314125, -6.759154512626444],
      [7.0153821498284445, 5.669436370044735, -6.841128185313431],
      [0.11166590370448343, 5.7438761097532876, -13.588768247718344],
      [0.04525689946449157, 5.599711198663363, -21.77999583757773],
      [0.09954785225139173, 5.7058433319904465, -30.075894906304015],
      [0.0996039348799318, 5.618667104333225, -38.20669516180944],
      [91.9121400525824, 5.5043045497272765, 69.33307068033353],
      [91.51432073396393, 5.562602432290042, 83.21989440009406],
      [92.90541521601358, 5.506758574108859, 114.40778822379639],
      [82.56781117153821, 5.440672710092432, 114.15160209205409],
      [19.853359171024938, 5.473284686564114, 174.6788413619447],
      [46.18353898830183, 5.520312449833668, 165.2070604462412],
      [73.35210557060873, 5.447575131243129, 163.71518970921977],
      [31.061820073507484, 5.508550899910855, 165.3792369084329],
      [166.53481479466527, 5.57478373643869, 32.45325588393239],
      [166.49003849952368, 5.607541597099899, 42.969325896]
    ],
    enemies: [],
=======
    lights: ["BasicLights"],
    enemies: [
      {
        type: "snake",
        position: [140, 1.4, -30],
        patrolPoints: [
          [140, 1.4, -30],
          [130, 1.4, -20],
          [150, 1.4, -20],
          [145, 1.4, -35]
        ],
        health: 35,
        speed: 10,
        chaseRange: 6.0,
        modelUrl: "src/assets/enemies/snake/scene.gltf"
      }
    ],
    collectibles: {
      chests: [
        { id: "chest_1", position: [145, 0.5, -46], contents: "apple" },
        { id: "chest_2", position: [146, 0.5, 49], contents: "apple" },
        { id: "chest_3", position: [108, 0.5, 86], contents: "potion" },
        { id: "chest_4", position: [103, 0.5, 125], contents: "apple" },
        { id: "chest_5", position: [135, 0.5, 116], contents: "potion" },
        { id: "chest_6", position: [18, 0.5, 179], contents: "apple" },
        { id: "chest_7", position: [110, 0.5, 163], contents: "apple" }
      ]
    },
>>>>>>> f53e4f31
    colliders: [
      {
        id: "collider_20",
        type: "box",
        position: [
          195.56,
          0.16,
          -81.19
        ],
        size: [
          23.3,
          0.1,
          29.4
        ],
        materialType: "ground",
        meshName: null
      },
      {
        id: "collider_21",
        type: "box",
        position: [
          195.28,
          0.16,
          -46.68
        ],
        size: [
          8.7,
          0.1,
          39.6
        ],
        materialType: "ground",
        meshName: null
      },
      {
        id: "collider_22",
        type: "box",
        position: [
          176.17,
          0.16,
          -30.92
        ],
        size: [
          29.5,
          0.1,
          9.3
        ],
        materialType: "ground",
        meshName: null
      },
      {
        id: "collider_23",
        type: "box",
        position: [
          141.24,
          0.16,
          -29.35
        ],
        size: [
          40.3,
          0.1,
          41.4
        ],
        materialType: "ground",
        meshName: null
      },
      {
        id: "collider_24",
        type: "box",
        position: [
          147.94,
          0.12,
          30.85
        ],
        size: [
          40.3,
          0.1,
          41
        ],
        materialType: "ground",
        meshName: null
      },
      {
        id: "collider_25",
        type: "box",
        position: [
          140.28,
          0.16,
          0.82
        ],
        size: [
          10,
          0.1,
          19
        ],
        materialType: "ground",
        meshName: null
      },
      {
        id: "collider_26",
        type: "box",
        position: [
          120.78,
          0.16,
          0.71
        ],
        size: [
          29.1,
          0.1,
          8.2
        ],
        materialType: "ground",
        meshName: null
      },
      {
        id: "collider_15",
        type: "box",
        position: [
          166.43,
          0.16,
          0.71
        ],
        size: [
          42.3,
          0.1,
          8.2
        ],
        materialType: "ground",
        meshName: null
      },
      {
        id: "collider_17",
        type: "box",
        position: [
          202.09,
          0.14,
          19.4
        ],
        size: [
          45.5,
          0.1,
          8.6
        ],
        materialType: "ground",
        meshName: null
      },
      {
        id: "collider_18",
        type: "box",
        position: [
          183.58,
          0.16,
          10.01
        ],
        size: [
          9.4,
          0.1,
          10.3
        ],
        materialType: "ground",
        meshName: null
      },
      {
        id: "collider_19",
        type: "box",
        position: [
          220.77,
          0.16,
          5.92
        ],
        size: [
          9,
          0.1,
          18.4
        ],
        materialType: "ground",
        meshName: null
      },
      {
        id: "collider_20",
        type: "box",
        position: [
          234.22,
          0.16,
          1.01
        ],
        size: [
          17.9,
          0.1,
          8.6
        ],
        materialType: "ground",
        meshName: null
      },
      {
        id: "collider_21",
        type: "box",
        position: [
          182.49,
          0.16,
          37.8
        ],
        size: [
          28.8,
          0.1,
          8.6
        ],
        materialType: "ground",
        meshName: null
      },
      {
        id: "collider_22",
        type: "box",
        position: [
          201.56,
          0.16,
          37.83
        ],
        size: [
          9.3,
          0.1,
          28.3
        ],
        materialType: "ground",
        meshName: null
      },
      {
        id: "collider_23",
        type: "box",
        position: [
          197.8,
          0.16,
          56.49
        ],
        size: [
          53.6,
          0.1,
          9
        ],
        materialType: "ground",
        meshName: null
      },
      {
        id: "collider_24",
        type: "box",
        position: [
          239.05,
          0.16,
          42.11
        ],
        size: [
          9,
          0.1,
          73.6
        ],
        materialType: "ground",
        meshName: null
      },
      {
        id: "collider_25",
        type: "box",
        position: [
          216.35,
          0.16,
          75.37
        ],
        size: [
          36.5,
          0.1,
          9
        ],
        materialType: "ground",
        meshName: null
      },
      {
        id: "collider_26",
        type: "box",
        position: [
          220.63,
          0.14,
          65.92
        ],
        size: [
          9.5,
          0.1,
          9.9
        ],
        materialType: "ground",
        meshName: null
      },
      {
        id: "collider_27",
        type: "box",
        position: [
          201.88,
          0.22,
          84.35
        ],
        size: [
          9,
          0.1,
          9.2
        ],
        materialType: "ground",
        meshName: null
      },
      {
        id: "collider_28",
        type: "box",
        position: [
          179.48,
          0.23,
          93.31
        ],
        size: [
          53.3,
          0.1,
          8.7
        ],
        materialType: "ground",
        meshName: null
      },
      {
        id: "collider_29",
        type: "box",
        position: [
          156.61,
          0.23,
          80.1
        ],
        size: [
          9,
          0.1,
          17.7
        ],
        materialType: "ground",
        meshName: null
      },
      {
        id: "collider_30",
        type: "box",
        position: [
          170.2,
          0.21,
          75
        ],
        size: [
          18.2,
          0.1,
          9
        ],
        materialType: "ground",
        meshName: null
      },
      {
        id: "collider_31",
        type: "box",
        position: [
          174.8,
          0.23,
          66.01
        ],
        size: [
          9,
          0.1,
          9
        ],
        materialType: "ground",
        meshName: null
      },
      {
        id: "collider_32",
        type: "box",
        position: [
          85.56,
          0.16,
          -1.19
        ],
        size: [
          41.4,
          0.1,
          24.7
        ],
        materialType: "ground",
        meshName: null
      },
      {
        id: "collider_33",
        type: "box",
        position: [
          101.97,
          0.16,
          -30.91
        ],
        size: [
          38.2,
          0.1,
          8.1
        ],
        materialType: "ground",
        meshName: null
      },
      {
        id: "collider_34",
        type: "box",
        position: [
          87.18,
          0.13,
          -20.24
        ],
        size: [
          8.5,
          0.1,
          13.4
        ],
        materialType: "ground",
        meshName: null
      },
      {
        id: "collider_35",
        type: "box",
        position: [
          60.73,
          0.16,
          -9.4
        ],
        size: [
          8.4,
          0.1,
          8.2
        ],
        materialType: "ground",
        meshName: null
      },
      {
        id: "collider_41",
        type: "box",
        position: [
          27.53,
          0.16,
          -30.07
        ],
        size: [
          58,
          0.1,
          49.7
        ],
        materialType: "ground",
        meshName: null
      },
      {
        id: "collider_42",
        type: "box",
        position: [
          108.84,
          0.12,
          75.95
        ],
        size: [
          23.9,
          0.1,
          24.8
        ],
        materialType: "ground",
        meshName: null
      },
      {
        id: "collider_43",
        type: "box",
        position: [
          45.12,
          0.12,
          123.13
        ],
        size: [
          23.9,
          0.1,
          24.8
        ],
        materialType: "ground",
        meshName: null
      },
      {
        id: "collider_44",
        type: "box",
        position: [
          125.69,
          0.12,
          125.06
        ],
        size: [
          23.9,
          0.1,
          24.8
        ],
        materialType: "ground",
        meshName: null
      },
      {
        id: "collider_45",
        type: "box",
        position: [
          85.39,
          0.12,
          125
        ],
        size: [
          40.5,
          0.1,
          24.8
        ],
        materialType: "ground",
        meshName: null
      },
      {
        id: "collider_46",
        type: "box",
        position: [
          109.64,
          0.12,
          116.75
        ],
        size: [
          8.1,
          0.1,
          8.3
        ],
        materialType: "ground",
        meshName: null
      },
      {
        id: "collider_47",
        type: "box",
        position: [
          61.1,
          0.12,
          116.8
        ],
        size: [
          8.1,
          0.1,
          8.3
        ],
        materialType: "ground",
        meshName: null
      },
      {
        id: "collider_48",
        type: "box",
        position: [
          92.8,
          0.12,
          162.33
        ],
        size: [
          40.4,
          0.1,
          24.9
        ],
        materialType: "ground",
        meshName: null
      },
      {
        id: "collider_49",
        type: "box",
        position: [
          0.51,
          0.12,
          169.27
        ],
        size: [
          40.4,
          0.1,
          24.9
        ],
        materialType: "ground",
        meshName: null
      },
      {
        id: "collider_50",
        type: "box",
        position: [
          46.63,
          0.16,
          169.52
        ],
        size: [
          51.9,
          0.2,
          8.2
        ],
        materialType: "ground",
        meshName: null
      },
      {
        id: "collider_51",
        type: "box",
        position: [
          38.39,
          0.16,
          150.49
        ],
        size: [
          8.2,
          0.1,
          29.8
        ],
        materialType: "ground",
        meshName: null
      },
      {
        id: "collider_52",
        type: "box",
        position: [
          26,
          0.16,
          33.28
        ],
        size: [
          8.4,
          0.2,
          77.7
        ],
        materialType: "ground",
        meshName: null
      },
      {
        id: "collider_53",
        type: "box",
        position: [
          44.49,
          0.16,
          39.18
        ],
        size: [
          8.3,
          0.1,
          45.4
        ],
        materialType: "ground",
        meshName: null
      },
      {
        id: "collider_54",
        type: "box",
        position: [
          35.24,
          0.16,
          39.14
        ],
        size: [
          10.2,
          0.1,
          8.9
        ],
        materialType: "ground",
        meshName: null
      },
      {
        id: "collider_55",
        type: "box",
        position: [
          87.27,
          0.16,
          17.86
        ],
        size: [
          9,
          0.1,
          13.5
        ],
        materialType: "ground",
        meshName: null
      },
      {
        id: "collider_56",
        type: "box",
        position: [
          65.73,
          0.16,
          20.5
        ],
        size: [
          34.1,
          0.1,
          8
        ],
        materialType: "ground",
        meshName: null
      },
      {
        id: "collider_57",
        type: "box",
        position: [
          90.22,
          0.16,
          76.49
        ],
        size: [
          13.5,
          0.1,
          8
        ],
        materialType: "ground",
        meshName: null
      },
      {
        id: "collider_58",
        type: "box",
        position: [
          70.12,
          0.16,
          57.64
        ],
        size: [
          43.1,
          0.1,
          8
        ],
        materialType: "ground",
        meshName: null
      },
      {
        id: "collider_59",
        type: "box",
        position: [
          87.45,
          0.16,
          67.04
        ],
        size: [
          8.6,
          0.1,
          10.9
        ],
        materialType: "ground",
        meshName: null
      },
      {
        id: "collider_60",
        type: "box",
        position: [
          87.98,
          0.16,
          96.59
        ],
        size: [
          9,
          0.1,
          32.2
        ],
        materialType: "ground",
        meshName: null
      },
      {
        id: "collider_61",
        type: "box",
        position: [
          50.84,
          0.16,
          91.8
        ],
        size: [
          8.6,
          0.1,
          37.8
        ],
        materialType: "ground",
        meshName: null
      },
      {
        id: "collider_62",
        type: "box",
        position: [
          64.14,
          0.16,
          76.81
        ],
        size: [
          17.9,
          0.1,
          8.4
        ],
        materialType: "ground",
        meshName: null
      },
      {
        id: "collider_63",
        type: "box",
        position: [
          69.07,
          0.16,
          90.1
        ],
        size: [
          8.3,
          0.1,
          18.2
        ],
        materialType: "ground",
        meshName: null
      },
      {
        id: "collider_64",
        type: "box",
        position: [
          78.41,
          0.15,
          95.02
        ],
        size: [
          10.3,
          0.1,
          8.8
        ],
        materialType: "ground",
        meshName: null
      }
    ],
    fallbackObjects: [
      {
        type: "box",
        position: [
          0,
          0,
          0
        ],
        size: [
          50,
          1,
          50
        ],
        color: 7048739
      }
    ]
  }
];<|MERGE_RESOLUTION|>--- conflicted
+++ resolved
@@ -210,11 +210,7 @@
     startPosition: [
       25.9,
       6,
-<<<<<<< HEAD
-      -4.5
-=======
       -83
->>>>>>> f53e4f31
     ],
     ui: [
       "hud",
@@ -245,7 +241,6 @@
         }
       }
     ],
-<<<<<<< HEAD
     lights: [
       "BasicLights",
       {
@@ -519,9 +514,6 @@
       [166.53481479466527, 5.57478373643869, 32.45325588393239],
       [166.49003849952368, 5.607541597099899, 42.969325896]
     ],
-    enemies: [],
-=======
-    lights: ["BasicLights"],
     enemies: [
       {
         type: "snake",
@@ -549,7 +541,6 @@
         { id: "chest_7", position: [110, 0.5, 163], contents: "apple" }
       ]
     },
->>>>>>> f53e4f31
     colliders: [
       {
         id: "collider_20",
