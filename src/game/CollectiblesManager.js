--- conflicted
+++ resolved
@@ -577,7 +577,6 @@
    */
   openChest(chestCollectible) {
     console.log(`📦 Opening chest containing: ${chestCollectible.contents}`);
-<<<<<<< HEAD
 
     // Play chest opening sound
     if (this.game && this.game.soundManager) {
@@ -595,9 +594,7 @@
       }, 1000); // Play VO 1 second after chest sound
     }
 
-    // Mark chest as animating to prevent further interaction
-=======
-    
+    // Mark chest as animating to prevent further interaction    
     // Lock player movement during chest animation
     if (this.playerRef && this.playerRef.lockMovement) {
       this.playerRef.lockMovement('Chest Animation');
@@ -611,7 +608,6 @@
     // Mark chest as collected and animating
     chestCollectible.collected = true;
     chestCollectible.isOpen = true;
->>>>>>> 24bdaeb2
     chestCollectible.mesh.userData.isAnimating = true;
 
     // Start the interaction animation (raise and spin)
